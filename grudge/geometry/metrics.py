"""
.. currentmodule:: grudge.geometry

Coordinate transformations
--------------------------

.. autofunction:: forward_metric_nth_derivative
.. autofunction:: forward_metric_derivative_mat
.. autofunction:: inverse_metric_derivative_mat

.. autofunction:: first_fundamental_form
.. autofunction:: inverse_first_fundamental_form

Geometry terms
--------------

.. autofunction:: inverse_surface_metric_derivative
.. autofunction:: inverse_surface_metric_derivative_mat
.. autofunction:: pseudoscalar
.. autofunction:: area_element

Normal vectors
--------------

.. autofunction:: mv_normal
.. autofunction:: normal

Curvature tensors
-----------------

.. autofunction:: second_fundamental_form
.. autofunction:: shape_operator
.. autofunction:: summed_curvature
"""

__copyright__ = """
Copyright (C) 2021 University of Illinois Board of Trustees
"""

__license__ = """
Permission is hereby granted, free of charge, to any person obtaining a copy
of this software and associated documentation files (the "Software"), to deal
in the Software without restriction, including without limitation the rights
to use, copy, modify, merge, publish, distribute, sublicense, and/or sell
copies of the Software, and to permit persons to whom the Software is
furnished to do so, subject to the following conditions:

The above copyright notice and this permission notice shall be included in
all copies or substantial portions of the Software.

THE SOFTWARE IS PROVIDED "AS IS", WITHOUT WARRANTY OF ANY KIND, EXPRESS OR
IMPLIED, INCLUDING BUT NOT LIMITED TO THE WARRANTIES OF MERCHANTABILITY,
FITNESS FOR A PARTICULAR PURPOSE AND NONINFRINGEMENT. IN NO EVENT SHALL THE
AUTHORS OR COPYRIGHT HOLDERS BE LIABLE FOR ANY CLAIM, DAMAGES OR OTHER
LIABILITY, WHETHER IN AN ACTION OF CONTRACT, TORT OR OTHERWISE, ARISING FROM,
OUT OF OR IN CONNECTION WITH THE SOFTWARE OR THE USE OR OTHER DEALINGS IN
THE SOFTWARE.
"""


import numpy as np

from arraycontext import thaw, freeze, ArrayContext
from meshmode.dof_array import DOFArray

from grudge import DiscretizationCollection
import grudge.dof_desc as dof_desc

from grudge.dof_desc import (
    DD_VOLUME, DOFDesc, DISCR_TAG_BASE
)

from pymbolic.geometric_algebra import MultiVector

from pytools.obj_array import make_obj_array
from pytools import memoize_in


from arraycontext import register_multivector_as_array_container
register_multivector_as_array_container()


# {{{ Metric computations

def forward_metric_nth_derivative(
        actx: ArrayContext, dcoll: DiscretizationCollection,
        xyz_axis, ref_axes, dd=None) -> DOFArray:
    r"""Pointwise metric derivatives representing repeated derivatives of the
    physical coordinate enumerated by *xyz_axis*: :math:`x_{\mathrm{xyz\_axis}}`
    with respect to the coordiantes on the reference element :math:`\xi_i`:

    .. math::

        D^\alpha x_{\mathrm{xyz\_axis}} =
        \frac{\partial^{|\alpha|} x_{\mathrm{xyz\_axis}} }{
            \partial \xi_1^{\alpha_1}\cdots \partial \xi_m^{\alpha_m}}

    where :math:`\alpha` is a multi-index described by *ref_axes*.

    :arg xyz_axis: an integer denoting which physical coordinate to
        differentiate.
    :arg ref_axes: a :class:`tuple` of tuples indicating indices of
        coordinate axes of the reference element to the number of derivatives
        which will be taken. For example, the value ``((0, 2), (1, 1))``
        indicates taking the second derivative with respect to the first
        axis and the first derivative with respect to the second
        axis. Each axis must occur only once and the tuple must be sorted
        by the axis index.
    :arg dd: a :class:`~grudge.dof_desc.DOFDesc`, or a value convertible to one.
        Defaults to the base volume discretization.
    :returns: a :class:`~meshmode.dof_array.DOFArray` containing the pointwise
        metric derivative at each nodal coordinate.
    """
    if dd is None:
        dd = DD_VOLUME

    if dd.discretization_tag is not DISCR_TAG_BASE:
        raise ValueError(
            "The DOF descriptor associated with computing metric derivatives "
            "must have `DISCR_TAG_BASE` as a discretization tag."
        )

    if isinstance(ref_axes, int):
        ref_axes = ((ref_axes, 1),)

    if not isinstance(ref_axes, tuple):
        raise ValueError("ref_axes must be a tuple")

    if tuple(sorted(ref_axes)) != ref_axes:
        raise ValueError("ref_axes must be sorted")

    if len(set(ref_axes)) != len(ref_axes):
        raise ValueError("ref_axes must not contain an axis more than once")

    from meshmode.discretization import num_reference_derivative

    return num_reference_derivative(
        dcoll.discr_from_dd(dd),
        [rst_axis
         for rst_axis, n in ref_axes
         for _ in range(n)],
        thaw(dcoll.discr_from_dd(dd).nodes(), actx)[xyz_axis]
    )


def forward_metric_derivative_vector(
        actx: ArrayContext, dcoll: DiscretizationCollection, rst_axis, dd=None
        ) -> np.ndarray:
    r"""Computes an object array containing the forward metric derivatives
    of each physical coordinate.

    :arg rst_axis: a :class:`tuple` of tuples indicating indices of
        coordinate axes of the reference element to the number of derivatives
        which will be taken.
    :arg dd: a :class:`~grudge.dof_desc.DOFDesc`, or a value convertible to one.
        Defaults to the base volume discretization.
    :returns: an object array of :class:`~meshmode.dof_array.DOFArray`\ s
        containing the pointwise metric derivatives at each nodal coordinate.
    """
    return make_obj_array([
        forward_metric_nth_derivative(actx, dcoll, i, rst_axis, dd=dd)
        for i in range(dcoll.ambient_dim)
        ]
    )


def forward_metric_derivative_mv(
        actx: ArrayContext, dcoll: DiscretizationCollection, rst_axis, dd=None
        ) -> MultiVector:
    r"""Computes a :class:`pymbolic.geometric_algebra.MultiVector` containing
    the forward metric derivatives of each physical coordinate.

    :arg rst_axis: a :class:`tuple` of tuples indicating indices of
        coordinate axes of the reference element to the number of derivatives
        which will be taken.
    :arg dd: a :class:`~grudge.dof_desc.DOFDesc`, or a value convertible to one.
        Defaults to the base volume discretization.
    :returns: a :class:`pymbolic.geometric_algebra.MultiVector` containing
        the forward metric derivatives in each physical coordinate.
    """
    return MultiVector(
        forward_metric_derivative_vector(actx, dcoll, rst_axis, dd=dd)
    )


def forward_metric_derivative_mat(
        actx: ArrayContext, dcoll: DiscretizationCollection, dd=None
        ) -> np.ndarray:
    r"""Computes the forward metric derivative matrix, also commonly
    called the Jacobian matrix, with entries defined as the
    forward metric derivatives:

    .. math::

        J = \left\lbrack
            \frac{\partial x_i}{\partial \xi_j}
            \right\rbrack_{(0, 0) \leq (i, j) \leq (n, m)}

    where :math:`x_1, \dots, x_n` denote the physical coordinates and
    :math:`\xi_1, \dots, \xi_m` denote coordinates on the reference element.
    Note that, in the case of immersed manifolds, `J` is not necessarily
    a square matrix.

    :arg dd: a :class:`~grudge.dof_desc.DOFDesc`, or a value convertible to one.
        Defaults to the base volume discretization.
    :returns: a matrix containing the evaluated forward metric derivatives
        of each physical coordinate, with respect to each reference coordinate.
    """
    ambient_dim = dcoll.ambient_dim

    if dd is None:
        dd = DD_VOLUME

    dim = dcoll.discr_from_dd(dd).dim

    result = np.zeros((ambient_dim, dim), dtype=object)
    for j in range(dim):
        result[:, j] = forward_metric_derivative_vector(actx, dcoll, j, dd=dd)

    return result


def first_fundamental_form(actx: ArrayContext, dcoll: DiscretizationCollection,
        dd=None) -> np.ndarray:
    r"""Computes the first fundamental form using the Jacobian matrix:

    .. math::

        \begin{bmatrix}
            E & F \\ F & G
        \end{bmatrix} :=
        \begin{bmatrix}
            (\partial_u x)^2 & \partial_u x \partial_v x \\
            \partial_u x \partial_v x & (\partial_v x)^2
        \end{bmatrix} =
        J^T \cdot J

    where :math:`u, v` are coordinates on the parameterized surface and
    :math:`x(u, v)` defines a parameterized region. Here, :math:`J` is the
    corresponding Jacobian matrix.

    :arg dd: a :class:`~grudge.dof_desc.DOFDesc`, or a value convertible to one.
        Defaults to the base volume discretization.
    :returns: a matrix containing coefficients of the first fundamental
        form.
    """
    if dd is None:
        dd = DD_VOLUME

    mder = forward_metric_derivative_mat(actx, dcoll, dd=dd)

    return mder.T.dot(mder)


def inverse_metric_derivative_mat(
        actx: ArrayContext, dcoll: DiscretizationCollection, dd=None
        ) -> np.ndarray:
    r"""Computes the inverse metric derivative matrix, which is
    the inverse of the Jacobian (forward metric derivative) matrix.

    :arg dd: a :class:`~grudge.dof_desc.DOFDesc`, or a value convertible to one.
        Defaults to the base volume discretization.
    :returns: a matrix containing the evaluated inverse metric derivatives.
    """
    ambient_dim = dcoll.ambient_dim

    if dd is None:
        dd = DD_VOLUME

    dim = dcoll.discr_from_dd(dd).dim

    result = np.zeros((ambient_dim, dim), dtype=object)
    for i in range(dim):
        for j in range(ambient_dim):
            result[i, j] = inverse_metric_derivative(
                actx, dcoll, i, j, dd=dd
            )

    return result


def inverse_first_fundamental_form(
        actx: ArrayContext, dcoll: DiscretizationCollection, dd=None
        ) -> np.ndarray:
    r"""Computes the inverse of the first fundamental form:

    .. math::

        \begin{bmatrix}
            E & F \\ F & G
        \end{bmatrix}^{-1} =
        \frac{1}{E G - F^2}
        \begin{bmatrix}
            G & -F \\ -F & E
        \end{bmatrix}

    where :math:`E, F, G` are coefficients of the first fundamental form.

    :arg dd: a :class:`~grudge.dof_desc.DOFDesc`, or a value convertible to one.
        Defaults to the base volume discretization.
    :returns: a matrix containing coefficients of the inverse of the
        first fundamental form.
    """
    if dd is None:
        dd = DD_VOLUME

    dim = dcoll.discr_from_dd(dd).dim

    if dcoll.ambient_dim == dim:
        inv_mder = inverse_metric_derivative_mat(actx, dcoll, dd=dd)
        inv_form1 = inv_mder.dot(inv_mder.T)
    else:
        form1 = first_fundamental_form(actx, dcoll, dd=dd)

        if dim == 1:
            inv_form1 = 1.0 / form1
        elif dim == 2:
            (E, F), (_, G) = form1      # noqa: N806
            inv_form1 = 1.0 / (E * G - F * F) * np.stack(
                [make_obj_array([G, -F]),
                 make_obj_array([-F, E])]
            )
        else:
            raise ValueError(f"{dim}D surfaces not supported" % dim)

    return inv_form1


def inverse_metric_derivative(
        actx: ArrayContext, dcoll: DiscretizationCollection, rst_axis, xyz_axis, dd
        ) -> DOFArray:
    r"""Computes the inverse metric derivative of the physical
    coordinate enumerated by *xyz_axis* with respect to the
    reference axis *rst_axis*.

    :arg rst_axis: an integer denoting the reference coordinate axis.
    :arg xyz_axis: an integer denoting the physical coordinate axis.
    :arg dd: a :class:`~grudge.dof_desc.DOFDesc`, or a value convertible to one.
        Defaults to the base volume discretization.
    :returns: a :class:`~meshmode.dof_array.DOFArray` containing the
        inverse metric derivative at each nodal coordinate.
    """

    dim = dcoll.dim
    if dim != dcoll.ambient_dim:
        raise ValueError(
            "Not clear what inverse_metric_derivative means if "
            "the derivative matrix is not square!"
        )

    par_vecs = [forward_metric_derivative_mv(actx, dcoll, rst, dd)
                for rst in range(dim)]

    # Yay Cramer's rule!
    from functools import reduce, partial
    from operator import xor as outerprod_op
    outerprod = partial(reduce, outerprod_op)

    def outprod_with_unit(i, at):
        unit_vec = np.zeros(dim)
        unit_vec[i] = 1

        vecs = par_vecs[:]
        vecs[at] = MultiVector(unit_vec)

        return outerprod(vecs)

    volume_pseudoscalar_inv = outerprod(
        forward_metric_derivative_mv(actx, dcoll, rst_axis, dd)
        for rst_axis in range(dim)
    ).inv()

    result = (outprod_with_unit(xyz_axis, rst_axis)
              * volume_pseudoscalar_inv).as_scalar()

    return result


def inverse_surface_metric_derivative(
        actx: ArrayContext, dcoll: DiscretizationCollection,
        rst_axis, xyz_axis, dd=None,
        *, _use_geoderiv_connection=False):
    r"""Computes the inverse surface metric derivative of the physical
    coordinate enumerated by *xyz_axis* with respect to the
    reference axis *rst_axis*. These geometric terms are used in the
    transformation of physical gradients.

    This function does not cache its results.

    :arg rst_axis: an integer denoting the reference coordinate axis.
    :arg xyz_axis: an integer denoting the physical coordinate axis.
    :arg dd: a :class:`~grudge.dof_desc.DOFDesc`, or a value convertible to one.
        Defaults to the base volume discretization.
    :arg _use_geoderiv_connection: If *True*, process returned
        :class:`~meshmode.dof_array.DOFArray`\ s through
        :meth:`~grudge.DiscretizationCollection._base_to_geoderiv_connection`.
        This should be set based on whether the code using the result of this
        function is able to make use of these arrays. (This is an internal
        argument and not intended for use outside :mod:`grudge`.)
    :returns: a :class:`~meshmode.dof_array.DOFArray` containing the
        inverse metric derivative at each nodal coordinate.
    """
    dim = dcoll.dim
    ambient_dim = dcoll.ambient_dim

    if dd is None:
        dd = DD_VOLUME
    dd = dof_desc.as_dofdesc(dd)
    dd_base = dd.with_discr_tag(DISCR_TAG_BASE)

    if ambient_dim == dim:
        result = inverse_metric_derivative(
            actx, dcoll, rst_axis, xyz_axis, dd=dd_base
        )
    else:
        inv_form1 = inverse_first_fundamental_form(actx, dcoll, dd=dd_base)
        result = sum(
            inv_form1[rst_axis, d]*forward_metric_nth_derivative(
                actx, dcoll, xyz_axis, d, dd=dd_base
            ) for d in range(dim))

    if _use_geoderiv_connection:
        result = dcoll._base_to_geoderiv_connection(dd_base)(result)
    else:
        if dd.uses_quadrature():
            result = dcoll.connection_from_dds(dd_base, dd)(result)

    return result


def inverse_surface_metric_derivative_mat(
        actx: ArrayContext, dcoll: DiscretizationCollection, dd=None,
        *, times_area_element=False, _use_geoderiv_connection=False):
    r"""Computes the matrix of inverse surface metric derivatives, indexed by
    ``(xyz_axis, rst_axis)``. It returns all values of
    :func:`inverse_surface_metric_derivative_mat` in cached matrix form.

    This function caches its results.

    :arg dd: a :class:`~grudge.dof_desc.DOFDesc`, or a value convertible to one.
        Defaults to the base volume discretization.
    :arg times_area_element: If *True*, each entry of the matrix is premultiplied
        with the value of :func:`area_element`, reflecting the typical use
        of the matrix in integrals evaluating weak derivatives.
    :arg _use_geoderiv_connection: If *True*, process returned
        :class:`~meshmode.dof_array.DOFArray`\ s through
        :meth:`~grudge.DiscretizationCollection._base_to_geoderiv_connection`.
        This should be set based on whether the code using the result of this
        function is able to make use of these arrays.  (This is an internal
        argument and not intended for use outside :mod:`grudge`.)
    :returns: a :class:`~meshmode.dof_array.DOFArray` containing the
        inverse metric derivatives in per-group arrays of shape
        ``(xyz_dimension, rst_dimension, nelements, ndof)``.
    """
    if dd is None:
        dd = DD_VOLUME
    dd = dof_desc.as_dofdesc(dd)

    @memoize_in(dcoll, (inverse_surface_metric_derivative_mat, dd,
        times_area_element, _use_geoderiv_connection))
    def _inv_surf_metric_deriv():
        if times_area_element:
            multiplier = area_element(actx, dcoll, dd=dd,
                    _use_geoderiv_connection=_use_geoderiv_connection)
        else:
            multiplier = 1

        mat = actx.np.stack([
                actx.np.stack([
                    multiplier
                    * inverse_surface_metric_derivative(actx, dcoll,
                        rst_axis, xyz_axis, dd=dd,
                        _use_geoderiv_connection=_use_geoderiv_connection)
                    for rst_axis in range(dcoll.dim)])
                for xyz_axis in range(dcoll.ambient_dim)])

        return freeze(mat, actx)

    return thaw(_inv_surf_metric_deriv(), actx)


def _signed_face_ones(
        actx: ArrayContext, dcoll: DiscretizationCollection, dd
        ) -> DOFArray:

    assert dd.is_trace()

    # NOTE: ignore quadrature_tags on dd, since we only care about
    # the face_id here
    all_faces_conn = dcoll.connection_from_dds(
        DD_VOLUME, DOFDesc(dd.domain_tag)
    )
    signed_face_ones = dcoll.discr_from_dd(dd).zeros(
        actx, dtype=dcoll.real_dtype
    ) + 1

    from arraycontext import to_numpy, from_numpy, thaw

    _signed_face_ones_numpy = to_numpy(signed_face_ones, actx)

    for igrp, grp in enumerate(all_faces_conn.groups):
        for batch in grp.batches:
            i = to_numpy(thaw(batch.to_element_indices, actx), actx)
            grp_field = _signed_face_ones_numpy[igrp].reshape(-1)
            grp_field[i] = \
                (2.0 * (batch.to_element_face % 2) - 1.0) * grp_field[i]

    return from_numpy(_signed_face_ones_numpy, actx)


def parametrization_derivative(
        actx: ArrayContext, dcoll: DiscretizationCollection, dd
        ) -> MultiVector:
    r"""Computes the product of forward metric derivatives spanning the
    tangent space with topological dimension *dim*.

    :arg dd: a :class:`~grudge.dof_desc.DOFDesc`, or a value convertible to one.
        Defaults to the base volume discretization.
    :returns: a :class:`pymbolic.geometric_algebra.MultiVector` containing
        the product of metric derivatives.
    """
    if dd is None:
        dd = DD_VOLUME

    dim = dcoll.discr_from_dd(dd).dim
    if dim == 0:
        from pymbolic.geometric_algebra import get_euclidean_space

        return MultiVector(
            _signed_face_ones(actx, dcoll, dd),
            space=get_euclidean_space(dcoll.ambient_dim)
        )

    from pytools import product

    return product(
        forward_metric_derivative_mv(actx, dcoll, rst_axis, dd)
        for rst_axis in range(dim)
    )


def pseudoscalar(actx: ArrayContext, dcoll: DiscretizationCollection,
        dd=None) -> MultiVector:
    r"""Computes the field of pseudoscalars for the domain/discretization
    identified by *dd*.

    :arg dd: a :class:`~grudge.dof_desc.DOFDesc`, or a value convertible to one.
        Defaults to the base volume discretization.
    :returns: A :class:`~pymbolic.geometric_algebra.MultiVector` of
        :class:`~meshmode.dof_array.DOFArray`\ s.
    """
    if dd is None:
        dd = DD_VOLUME

    return parametrization_derivative(actx, dcoll, dd).project_max_grade()


def area_element(
        actx: ArrayContext, dcoll: DiscretizationCollection, dd=None,
        *, _use_geoderiv_connection=False
        ) -> DOFArray:
    r"""Computes the scale factor used to transform integrals from reference
    to global space.

    This function caches its results.

    :arg dd: a :class:`~grudge.dof_desc.DOFDesc`, or a value convertible to one.
        Defaults to the base volume discretization.
    :arg _use_geoderiv_connection: If *True*, process returned
        :class:`~meshmode.dof_array.DOFArray`\ s through
        :meth:`~grudge.DiscretizationCollection._base_to_geoderiv_connection`.
        This should be set based on whether the code using the result of this
        function is able to make use of these arrays.  (This is an internal
        argument and not intended for use outside :mod:`grudge`.)
    :returns: a :class:`~meshmode.dof_array.DOFArray` containing the transformed
        volumes for each element.
    """
    if dd is None:
        dd = DD_VOLUME
    dd = dof_desc.as_dofdesc(dd)

    @memoize_in(dcoll, (area_element, dd, _use_geoderiv_connection))
    def _area_elements():
        dd_base = dd.with_discr_tag(DISCR_TAG_BASE)
        result = actx.np.sqrt(
            pseudoscalar(actx, dcoll, dd=dd_base).norm_squared())

<<<<<<< HEAD
        if _use_geoderiv_connection:
            result = dcoll._base_to_geoderiv_connection(dd_base)(result)
        else:
            if dd.uses_quadrature():
                result = dcoll.connection_from_dds(dd_base, dd)(result)
=======
        # NOTE: Don't interpolate 0-dim geometric factors to the
        # "geometry discretization"
        # (the metrics are just single scalars for facets in 1-D)
        if dcoll.discr_from_dd(dd).dim != 0:
            if _use_geoderiv_connection:
                result = dcoll._base_to_geoderiv_connection(dd)(result)
>>>>>>> 9a182eb5

        return freeze(result, actx)

    return thaw(_area_elements(), actx)

# }}}


# {{{ Surface normal vectors

def rel_mv_normal(
        actx: ArrayContext, dcoll: DiscretizationCollection, dd=None) -> MultiVector:
    r"""Computes surface normals at each nodal location as a
    :class:`~pymbolic.geometric_algebra.MultiVector` relative to the
    pseudoscalar of the discretization described by *dd*.

    :arg dd: a :class:`~grudge.dof_desc.DOFDesc`, or a value convertible to one.
    """

    dd = dof_desc.as_dofdesc(dd)

    # NOTE: Don't be tempted to add a sign here. As it is, it produces
    # exterior normals for positively oriented curves.

    pder = pseudoscalar(actx, dcoll, dd=dd) / area_element(actx, dcoll, dd=dd)

    # Dorst Section 3.7.2
    return pder << pder.I.inv()


def mv_normal(
        actx: ArrayContext, dcoll: DiscretizationCollection, dd,
        *, _use_geoderiv_connection=False
        ) -> MultiVector:
    r"""Exterior unit normal as a :class:`~pymbolic.geometric_algebra.MultiVector`.
    This supports both volume discretizations
    (where ambient == topological dimension) and surface discretizations
    (where ambient == topological dimension + 1). In the latter case, extra
    processing ensures that the returned normal is in the local tangent space
    of the element at the point where the normal is being evaluated.

    This function caches its results.

    :arg dd: a :class:`~grudge.dof_desc.DOFDesc` as the surface discretization.
    :arg _use_geoderiv_connection: If *True*, process returned
        :class:`~meshmode.dof_array.DOFArray`\ s through
        :meth:`~grudge.DiscretizationCollection._base_to_geoderiv_connection`.
        This should be set based on whether the code using the result of this
        function is able to make use of these arrays.  The default value agrees
        with ``actx.supports_nonscalar_broadcasting``.  (This is an internal
        argument and not intended for use outside :mod:`grudge`.)
    :returns: a :class:`~pymbolic.geometric_algebra.MultiVector`
        containing the unit normals.
    """
    dd = dof_desc.as_dofdesc(dd)

    if _use_geoderiv_connection is None:
        _use_geoderiv_connection = actx.supports_nonscalar_broadcasting

    @memoize_in(dcoll, (mv_normal, dd, _use_geoderiv_connection))
    def _normal():
        dim = dcoll.discr_from_dd(dd).dim
        ambient_dim = dcoll.ambient_dim
        dd_base = dd.with_discr_tag(DISCR_TAG_BASE)

        if dim == ambient_dim:
            raise ValueError("may only request normals on domains whose topological "
                    f"dimension ({dim}) differs from "
                    f"their ambient dimension ({ambient_dim})")

        if dim == ambient_dim - 1:
            result = rel_mv_normal(actx, dcoll, dd=dd_base)
        else:
            # NOTE: In the case of (d - 2)-dimensional curves, we don't really have
            # enough information on the face to decide what an "exterior face normal"
            # is (e.g the "normal" to a 1D curve in 3D space is actually a
            # "normal plane")
            #
            # The trick done here is that we take the surface normal, move it to the
            # face and then take a cross product with the face tangent to get the
            # correct exterior face normal vector.
            assert dim == ambient_dim - 2

            from grudge.op import project

            volm_normal = MultiVector(
                project(dcoll, dof_desc.DD_VOLUME, dd_base,
                        rel_mv_normal(
                            actx, dcoll,
                            dd=dof_desc.DD_VOLUME
                        ).as_vector(dtype=object))
            )
            pder = pseudoscalar(actx, dcoll, dd=dd_base)

            mv = -(volm_normal ^ pder) << volm_normal.I.inv()

            result = mv / actx.np.sqrt(mv.norm_squared())

<<<<<<< HEAD
        if _use_geoderiv_connection:
            result = dcoll._base_to_geoderiv_connection(dd_base)(result)
        else:
            if dd.uses_quadrature():
                result = dcoll.connection_from_dds(dd_base, dd)(result)
=======
        # NOTE: Don't interpolate normals to the "geometry discretization"
        # in 1-D (just a single value for every facet: +1 or -1)
        if dim != 0:
            if _use_geoderiv_connection:
                result = dcoll._base_to_geoderiv_connection(dd)(result)
>>>>>>> 9a182eb5

        return freeze(result, actx)

    n = _normal()
    return thaw(n, actx)


def normal(actx: ArrayContext, dcoll: DiscretizationCollection, dd,
        *, _use_geoderiv_connection=None):
    """Get the unit normal to the specified surface discretization, *dd*.
    This supports both volume discretizations
    (where ambient == topological dimension) and surface discretizations
    (where ambient == topological dimension + 1). In the latter case, extra
    processing ensures that the returned normal is in the local tangent space
    of the element at the point where the normal is being evaluated.

    This function may be treated as if it caches its results.

    :arg dd: a :class:`~grudge.dof_desc.DOFDesc` as the surface discretization.
    :arg _use_geoderiv_connection: See :func:`mv_normal` for a full description.
        (This is an internal argument and not intended for use outside
        :mod:`grudge`.)

    :returns: an object array of :class:`~meshmode.dof_array.DOFArray`
        containing the unit normals at each nodal location.
    """
    return mv_normal(
            actx, dcoll, dd,
            _use_geoderiv_connection=_use_geoderiv_connection
            ).as_vector(dtype=object)

# }}}


# {{{ Curvature computations

def second_fundamental_form(
        actx: ArrayContext, dcoll: DiscretizationCollection, dd=None
        ) -> np.ndarray:
    r"""Computes the second fundamental form:

    .. math::

        S(x) = \begin{bmatrix}
            \partial_{uu} x\cdot n & \partial_{uv} x\cdot n \\
            \partial_{uv} x\cdot n & \partial_{vv} x\cdot n
        \end{bmatrix}

    where :math:`n` is the surface normal, :math:`x(u, v)` defines a parameterized
    surface, and :math:`u,v` are coordinates on the parameterized surface.

    :arg dd: a :class:`~grudge.dof_desc.DOFDesc`, or a value convertible to one.
    :returns: a rank-2 object array describing second fundamental form.
    """

    if dd is None:
        dd = DD_VOLUME

    dim = dcoll.discr_from_dd(dd).dim
    normal = rel_mv_normal(actx, dcoll, dd=dd).as_vector(dtype=object)

    if dim == 1:
        second_ref_axes = [((0, 2),)]
    elif dim == 2:
        second_ref_axes = [((0, 2),), ((0, 1), (1, 1)), ((1, 2),)]
    else:
        raise ValueError("%dD surfaces not supported" % dim)

    from pytools import flatten

    form2 = np.empty((dim, dim), dtype=object)

    for ref_axes in second_ref_axes:
        i, j = flatten([rst_axis] * n for rst_axis, n in ref_axes)

        ruv = make_obj_array(
            [forward_metric_nth_derivative(actx, dcoll, xyz_axis, ref_axes, dd=dd)
             for xyz_axis in range(dcoll.ambient_dim)]
        )
        form2[i, j] = form2[j, i] = normal.dot(ruv)

    return form2


def shape_operator(actx: ArrayContext, dcoll: DiscretizationCollection,
        dd=None) -> np.ndarray:
    r"""Computes the shape operator (also called the curvature tensor) containing
    second order derivatives:

    .. math::

        C(x) = \begin{bmatrix}
            \partial_{uu} x & \partial_{uv} x \\
            \partial_{uv} x & \partial_{vv} x
        \end{bmatrix}

    where :math:`x(u, v)` defines a parameterized surface, and :math:`u,v` are
    coordinates on the parameterized surface.

    :arg dd: a :class:`~grudge.dof_desc.DOFDesc`, or a value convertible to one.
    :returns: a rank-2 object array describing the shape operator.
    """
    if dd is None:
        dd = DD_VOLUME
    dd_base = dd.with_discr_tag(DISCR_TAG_BASE)

    inv_form1 = inverse_first_fundamental_form(actx, dcoll, dd=dd_base)
    form2 = second_fundamental_form(actx, dcoll, dd=dd_base)
    result = -form2.dot(inv_form1)

    if dd.uses_quadrature():
        result = dcoll.connection_from_dds(dd_base, dd)(result)

    return result


def summed_curvature(actx: ArrayContext, dcoll: DiscretizationCollection,
        dd=None) -> DOFArray:
    r"""Computes the sum of the principal curvatures:

    .. math::

        \kappa = \operatorname{Trace}(C(x))

    where :math:`x(u, v)` defines a parameterized surface, :math:`u,v` are
    coordinates on the parameterized surface, and :math:`C(x)` is the shape
    operator.

    :arg dd: a :class:`~grudge.dof_desc.DOFDesc`, or a value convertible to one.
    :returns: a :class:`~meshmode.dof_array.DOFArray` containing the summed
        curvature at each nodal coordinate.
    """

    if dd is None:
        dd = DD_VOLUME

    dim = dcoll.ambient_dim - 1

    if dcoll.ambient_dim == 1:
        return 0.0

    if dcoll.ambient_dim == dim:
        return 0.0

    return np.trace(shape_operator(actx, dcoll, dd=dd))

# }}}


# vim: foldmethod=marker<|MERGE_RESOLUTION|>--- conflicted
+++ resolved
@@ -585,20 +585,15 @@
         result = actx.np.sqrt(
             pseudoscalar(actx, dcoll, dd=dd_base).norm_squared())
 
-<<<<<<< HEAD
-        if _use_geoderiv_connection:
-            result = dcoll._base_to_geoderiv_connection(dd_base)(result)
-        else:
-            if dd.uses_quadrature():
-                result = dcoll.connection_from_dds(dd_base, dd)(result)
-=======
         # NOTE: Don't interpolate 0-dim geometric factors to the
         # "geometry discretization"
         # (the metrics are just single scalars for facets in 1-D)
         if dcoll.discr_from_dd(dd).dim != 0:
             if _use_geoderiv_connection:
                 result = dcoll._base_to_geoderiv_connection(dd)(result)
->>>>>>> 9a182eb5
+            else:
+                if dd.uses_quadrature():
+                    result = dcoll.connection_from_dds(dd_base, dd)(result)
 
         return freeze(result, actx)
 
@@ -697,19 +692,14 @@
 
             result = mv / actx.np.sqrt(mv.norm_squared())
 
-<<<<<<< HEAD
-        if _use_geoderiv_connection:
-            result = dcoll._base_to_geoderiv_connection(dd_base)(result)
-        else:
-            if dd.uses_quadrature():
-                result = dcoll.connection_from_dds(dd_base, dd)(result)
-=======
         # NOTE: Don't interpolate normals to the "geometry discretization"
         # in 1-D (just a single value for every facet: +1 or -1)
         if dim != 0:
             if _use_geoderiv_connection:
                 result = dcoll._base_to_geoderiv_connection(dd)(result)
->>>>>>> 9a182eb5
+            else:
+                if dd.uses_quadrature():
+                    result = dcoll.connection_from_dds(dd_base, dd)(result)
 
         return freeze(result, actx)
 
