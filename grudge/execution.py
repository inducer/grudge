__copyright__ = "Copyright (C) 2015-2017 Andreas Kloeckner, Bogdan Enache"

__license__ = """
Permission is hereby granted, free of charge, to any person obtaining a copy
of this software and associated documentation files (the "Software"), to deal
in the Software without restriction, including without limitation the rights
to use, copy, modify, merge, publish, distribute, sublicense, and/or sell
copies of the Software, and to permit persons to whom the Software is
furnished to do so, subject to the following conditions:

The above copyright notice and this permission notice shall be included in
all copies or substantial portions of the Software.

THE SOFTWARE IS PROVIDED "AS IS", WITHOUT WARRANTY OF ANY KIND, EXPRESS OR
IMPLIED, INCLUDING BUT NOT LIMITED TO THE WARRANTIES OF MERCHANTABILITY,
FITNESS FOR A PARTICULAR PURPOSE AND NONINFRINGEMENT. IN NO EVENT SHALL THE
AUTHORS OR COPYRIGHT HOLDERS BE LIABLE FOR ANY CLAIM, DAMAGES OR OTHER
LIABILITY, WHETHER IN AN ACTION OF CONTRACT, TORT OR OTHERWISE, ARISING FROM,
OUT OF OR IN CONNECTION WITH THE SOFTWARE OR THE USE OR OTHER DEALINGS IN
THE SOFTWARE.
"""

from typing import Optional, Union, Dict
from numbers import Number
import numpy as np

from pytools import memoize_in
from pytools.obj_array import make_obj_array

import loopy as lp
import pyopencl as cl
import pyopencl.array  # noqa

from meshmode.dof_array import DOFArray, thaw, flatten, unflatten
from meshmode.array_context import ArrayContext, make_loopy_program

import grudge.symbolic.mappers as mappers
from grudge import sym
from grudge.function_registry import base_function_registry

import loopy_dg_kernels as dgk

import logging
logger = logging.getLogger(__name__)

<<<<<<< HEAD
#from loopy.version import LOOPY_USE_LANGUAGE_VERSION_2018_1  # noqa: F401


MPI_TAG_SEND_TAGS = 1729
=======
from loopy.version import LOOPY_USE_LANGUAGE_VERSION_2018_2  # noqa: F401
>>>>>>> b7ab4f62


ResultType = Union[DOFArray, Number]


# {{{ exec mapper

class ExecutionMapper(mappers.Evaluator,
        mappers.BoundOpMapperMixin,
        mappers.LocalOpReducerMixin):
    def __init__(self, array_context, context, bound_op):
        super().__init__(context)
        self.discrwb = bound_op.discrwb
        self.bound_op = bound_op
        self.function_registry = bound_op.function_registry
        self.array_context = array_context

    # {{{ expression mappings

    def map_ones(self, expr):
        if expr.dd.is_scalar():
            return 1

        discr = self.discrwb.discr_from_dd(expr.dd)

        result = discr.empty(self.array_context)
        for grp_ary in result:
            grp_ary.fill(1.0)
        return result

    def map_node_coordinate_component(self, expr):
        discr = self.discrwb.discr_from_dd(expr.dd)
        return thaw(self.array_context, discr.nodes()[expr.axis])

    def map_grudge_variable(self, expr):
        from numbers import Number

        value = self.context[expr.name]
        if not expr.dd.is_scalar() and isinstance(value, Number):
            discr = self.discrwb.discr_from_dd(expr.dd)
            ary = discr.empty(self.array_context)
            for grp_ary in ary:
                grp_ary.fill(value)
            value = ary

        return value

    def map_subscript(self, expr):
        value = super().map_subscript(expr)

        if isinstance(expr.aggregate, sym.Variable):
            dd = expr.aggregate.dd

            from numbers import Number
            if not dd.is_scalar() and isinstance(value, Number):
                discr = self.discrwb.discr_from_dd(dd)
                ary = discr.empty(self.array_context)
                for grp_ary in ary:
                    grp_ary.fill(value)
                value = ary
        return value

    def map_call(self, expr):
        args = [self.rec(p) for p in expr.parameters]
        return self.function_registry[expr.function.name](self.array_context, *args)

    # }}}

    # {{{ elementwise reductions

    def _map_elementwise_reduction(self, op_name, field_expr, dd):
        @memoize_in(self.array_context,
                (ExecutionMapper, "elementwise_%s_prg" % op_name))
        def prg():
            return make_loopy_program(
                "{[iel, idof, jdof]: 0<=iel<nelements and 0<=idof, jdof<ndofs}",
                """
                result[iel, idof] = %s(jdof, operand[iel, jdof])
                """ % op_name,
                name="grudge_elementwise_%s" % op_name)

        field = self.rec(field_expr)
        discr = self.discrwb.discr_from_dd(dd)
        assert field.shape == (len(discr.groups),)

        result = discr.empty(self.array_context, dtype=field.entry_dtype)
        for grp in discr.groups:
            assert field[grp.index].shape == (grp.nelements, grp.nunit_dofs)
            self.array_context.call_loopy(
                    prg(),
                    operand=field[grp.index],
                    result=result[grp.index])

        return result

    def map_elementwise_sum(self, op, field_expr):
        return self._map_elementwise_reduction("sum", field_expr, op.dd_in)

    def map_elementwise_min(self, op, field_expr):
        return self._map_elementwise_reduction("min", field_expr, op.dd_in)

    def map_elementwise_max(self, op, field_expr):
        return self._map_elementwise_reduction("max", field_expr, op.dd_in)

    # }}}

    # {{{ nodal reductions

    def map_nodal_sum(self, op, field_expr):
        # FIXME: Could allow array scalars
        # FIXME: Fix CL-specific-ness
        return sum([
                cl.array.sum(grp_ary).get()[()]
                for grp_ary in self.rec(field_expr)
                ])

    def map_nodal_max(self, op, field_expr):
        # FIXME: Could allow array scalars
        # FIXME: Fix CL-specific-ness
        return np.max([
            cl.array.max(grp_ary).get()[()]
            for grp_ary in self.rec(field_expr)])

    def map_nodal_min(self, op, field_expr):
        # FIXME: Could allow array scalars
        # FIXME: Fix CL-specific-ness
        return np.min([
            cl.array.min(grp_ary).get()[()]
            for grp_ary in self.rec(field_expr)])

    # }}}

    def map_if(self, expr):
        bool_crit = self.rec(expr.condition)

        if isinstance(bool_crit, DOFArray):
            # continues below
            pass
        elif isinstance(bool_crit, (np.bool_, np.bool, np.number)):
            if bool_crit:
                return self.rec(expr.then)
            else:
                return self.rec(expr.else_)
        else:
            raise TypeError(
                "Expected criterion to be of type np.number or DOFArray")

        assert isinstance(bool_crit, DOFArray)
        ngroups = len(bool_crit)

        from pymbolic import var
        iel = var("iel")
        idof = var("idof")
        subscript = (iel, idof)

        then = self.rec(expr.then)
        else_ = self.rec(expr.else_)

        import pymbolic.primitives as p
        var = p.Variable

        if isinstance(then, DOFArray):
            sym_then = var("a")[subscript]

            def get_then(igrp):
                return then[igrp]
        elif isinstance(then, np.number):
            sym_then = var("a")

            def get_then(igrp):
                return then
        else:
            raise TypeError(
                "Expected 'then' to be of type np.number or DOFArray")

        if isinstance(else_, DOFArray):
            sym_else = var("b")[subscript]

            def get_else(igrp):
                return else_[igrp]
        elif isinstance(else_, np.number):
            sym_else = var("b")

            def get_else(igrp):
                return else_
        else:
            raise TypeError(
                "Expected 'else' to be of type np.number or DOFArray")

        @memoize_in(self.array_context, (ExecutionMapper, "map_if_knl"))
        def knl(sym_then, sym_else):
            return make_loopy_program(
                "{[iel, idof]: 0<=iel<nelements and 0<=idof<nunit_dofs}",
                [
                    lp.Assignment(var("out")[iel, idof],
                        p.If(var("crit")[iel, idof], sym_then, sym_else))
                ])

        return DOFArray.from_list(self.array_context, [
            self.array_context.call_loopy(
                knl(sym_then, sym_else),
                crit=bool_crit[igrp],
                a=get_then(igrp),
                b=get_else(igrp))
            for igrp in range(ngroups)])

    # {{{ elementwise linear operators

    def map_ref_diff_base(self, op, field_expr):
        raise NotImplementedError(
                "differentiation should be happening in batched form")

    def map_elementwise_linear(self, op, field_expr):
        field = self.rec(field_expr)

        from grudge.tools import is_zero
        if is_zero(field):
            return 0

        @memoize_in(self.array_context, (ExecutionMapper, "elwise_linear_knl"))
        def prg():

            result = make_loopy_program(
                """{[iel, idof, j]:
                    0<=iel<nelements and
                    0<=idof<ndiscr_nodes_out and
                    0<=j<ndiscr_nodes_in}""",
                "result[iel, idof] = sum(j, mat[idof, j] * vec[iel, j])",
                kernel_data=[
                    lp.GlobalArg("result", None, shape=lp.auto, tags="dof_array"),
                    lp.GlobalArg("vec", None, shape=lp.auto, tags="dof_array"),
                    ...
                ],
                name="elwise_linear")

            result = lp.tag_array_axes(result, "mat", "stride:auto,stride:auto")
            return result

        in_discr = self.discrwb.discr_from_dd(op.dd_in)
        out_discr = self.discrwb.discr_from_dd(op.dd_out)

        result = out_discr.empty(self.array_context, dtype=field.entry_dtype)

        for in_grp, out_grp in zip(in_discr.groups, out_discr.groups):

            cache_key = "elwise_linear", in_grp, out_grp, op, field.dtype
            try:
                matrix = self.bound_op.operator_data_cache[cache_key]
            except KeyError:
                matrix = self.array_context.freeze(
                        self.array_context.from_numpy(
                            np.asarray(
                                op.matrix(out_grp, in_grp),
                                dtype=field.entry_dtype)))

                self.bound_op.operator_data_cache[cache_key] = matrix

            self.array_context.call_loopy(
                    prg(),
                    mat=matrix,
                    result=result[out_grp.index],
                    vec=field[in_grp.index]) #inArg
            
        return result

    def map_projection(self, op, field_expr):
        conn = self.discrwb.connection_from_dds(op.dd_in, op.dd_out)
        return conn(self.rec(field_expr))

    def map_opposite_partition_face_swap(self, op, field_expr):
        assert op.dd_in == op.dd_out
        bdry_conn = self.discrwb.get_distributed_boundary_swap_connection(op.dd_in)
        remote_bdry_vec = self.rec(field_expr)  # swapped by RankDataSwapAssign
        return bdry_conn(remote_bdry_vec)

    def map_opposite_interior_face_swap(self, op, field_expr):
        return self.discrwb.opposite_face_connection()(self.rec(field_expr))

    # }}}

    # {{{ face mass operator

    def map_ref_face_mass_operator(self, op, field_expr):
        field = self.rec(field_expr)

        from grudge.tools import is_zero
        if is_zero(field):
            return 0

        @memoize_in(self.array_context, (ExecutionMapper, "face_mass_knl"))
        def prg():
            return make_loopy_program(
                """{[iel,idof,f,j]:
                    0<=iel<nelements and
                    0<=f<nfaces and
                    0<=idof<nvol_nodes and
                    0<=j<nface_nodes}""",
                """
                result[iel,idof] = sum(f, sum(j, mat[idof, f, j] * vec[f, iel, j]))
                """,
                kernel_data = [
                    lp.GlobalArg("result", None, shape=lp.auto, tags="dof_array"),
                    lp.GlobalArg("vec", None, shape=lp.auto, tags="face_dof_array"),
                    "..."
                ],
                name="face_mass")

        all_faces_conn = self.discrwb.connection_from_dds("vol", op.dd_in)
        all_faces_discr = all_faces_conn.to_discr
        vol_discr = all_faces_conn.from_discr

        result = vol_discr.empty(self.array_context, dtype=field.entry_dtype)

        assert len(all_faces_discr.groups) == len(vol_discr.groups)

        for afgrp, volgrp in zip(all_faces_discr.groups, vol_discr.groups):
            cache_key = "face_mass", afgrp, op, field.dtype

            nfaces = volgrp.mesh_el_group.nfaces

            try:
                matrix = self.bound_op.operator_data_cache[cache_key]
            except KeyError:
                matrix = op.matrix(afgrp, volgrp, field.entry_dtype)
                matrix = self.array_context.freeze(
                        self.array_context.from_numpy(matrix))

                self.bound_op.operator_data_cache[cache_key] = matrix

            input_view = field[afgrp.index].reshape(
                    nfaces, volgrp.nelements, afgrp.nunit_dofs)
            self.array_context.call_loopy(
                    prg(),
                    mat=matrix,
                    result=result[volgrp.index],
                    vec=input_view)

        return result

    def map_signed_face_ones(self, expr):
        assert expr.dd.is_trace()
        face_discr = self.discrwb.discr_from_dd(expr.dd)
        assert face_discr.dim == 0

        # NOTE: ignore quadrature_tags on expr.dd, since we only care about
        # the face_id here
        all_faces_conn = self.discrwb.connection_from_dds(
                sym.DD_VOLUME,
                sym.DOFDesc(expr.dd.domain_tag))

        field = face_discr.empty(self.array_context, dtype=self.discrwb.real_dtype)
        for grp_ary in field:
            grp_ary.fill(1)

        for igrp, grp in enumerate(all_faces_conn.groups):
            for batch in grp.batches:
                i = self.array_context.thaw(batch.to_element_indices)
                grp_field = field[igrp].reshape(-1)
                grp_field[i] = \
                        (2.0 * (batch.to_element_face % 2) - 1.0) * grp_field[i]

        return field

    # }}}

    # {{{ instruction execution functions

    def map_insn_rank_data_swap(self, insn, profile_data=None):
        local_data = self.array_context.to_numpy(flatten(self.rec(insn.field)))
        comm = self.discrwb.mpi_communicator

        # print("Sending data to rank %d with tag %d"
        #             % (insn.i_remote_rank, insn.send_tag))
        send_req = comm.Isend(local_data, insn.i_remote_rank, tag=insn.send_tag)

        remote_data_host = np.empty_like(local_data)
        recv_req = comm.Irecv(remote_data_host, insn.i_remote_rank, insn.recv_tag)

        return [], [
                MPIRecvFuture(
                    array_context=self.array_context,
                    bdry_discr=self.discrwb.discr_from_dd(insn.dd_out),
                    recv_req=recv_req,
                    insn_name=insn.name,
                    remote_data_host=remote_data_host),
                MPISendFuture(send_req)]

    def map_insn_loopy_kernel(self, insn, profile_data=None):
        kdescr = insn.kernel_descriptor
        discr = self.discrwb.discr_from_dd(kdescr.governing_dd)

        dof_array_kwargs = {}
        other_kwargs = {}

        for name, expr in kdescr.input_mappings.items():
            v = self.rec(expr)
            if isinstance(v, DOFArray):
                dof_array_kwargs[name] = v
            else:
                other_kwargs[name] = v

        for name in kdescr.scalar_args():
            v = other_kwargs[name]
            if isinstance(v, (int, float)):
                other_kwargs[name] = discr.real_dtype.type(v)
            elif isinstance(v, complex):
                other_kwargs[name] = discr.complex_dtype.type(v)
            elif isinstance(v, np.number):
                pass
            else:
                raise ValueError("unrecognized scalar type for variable '%s': %s"
                        % (name, type(v)))

        result = {}
        for grp in discr.groups:
            kwargs = other_kwargs.copy()
            kwargs["nelements"] = grp.nelements
            kwargs["nunit_dofs"] = grp.nunit_dofs

            for name, ary in dof_array_kwargs.items():
                kwargs[name] = ary[grp.index]

            knl_result = self.array_context.call_loopy(
                    kdescr.loopy_kernel, **kwargs)

            for name, val in knl_result.items():
                result.setdefault(name, []).append(val)

        result = {
                name: DOFArray.from_list(self.array_context, val)
                for name, val in result.items()}

        return list(result.items()), []

    def map_insn_assign(self, insn, profile_data=None):
        return [(name, self.rec(expr))
                for name, expr in zip(insn.names, insn.exprs)], []

    def map_insn_assign_to_discr_scoped(self, insn, profile_data=None):
        assignments = []
        for name, expr in zip(insn.names, insn.exprs):
            value = self.rec(expr)
            self.discrwb._discr_scoped_subexpr_name_to_value[name] = value
            assignments.append((name, value))

        return assignments, []

    def map_insn_assign_from_discr_scoped(self, insn, profile_data=None):
        return [(insn.name,
            self.discrwb._discr_scoped_subexpr_name_to_value[insn.name])], []

    def map_insn_diff_batch_assign(self, insn, profile_data=None):
        # Whence comes the field?
        ifield = insn.field
        #import pdb
        #pdb.set_trace()
        field = self.rec(ifield)
        repr_op = insn.operators[0]
        # FIXME: There's no real reason why differentiation is special,
        # execution-wise.
        # This should be unified with map_elementwise_linear, which should
        # be extended to support batching.

        assert repr_op.dd_in.domain_tag == repr_op.dd_out.domain_tag

        @memoize_in(self.array_context,
                (ExecutionMapper, "reference_derivative_prg"))
        def prg(nmatrices):
            result = make_loopy_program(
                """{[imatrix, iel, idof, j]:
                    0<=imatrix<nmatrices and
                    0<=iel<nelements and
                    0<=idof<nunit_nodes_out and
                    0<=j<nunit_nodes_in}""",
                """
                result[imatrix, iel, idof] = sum(
                        j, diff_mat[imatrix, idof, j] * vec[iel, j])
                """,
                kernel_data=[
                    lp.GlobalArg("result", None, shape=lp.auto, tags="mult_dof_array"),
                    lp.GlobalArg("vec", None, shape=lp.auto, tags="dof_array"),
                    lp.GlobalArg("diff_mat", None, shape=lp.auto),
                    lp.ValueArg("nmatrices", None),
                    lp.ValueArg("nelements", None),
                    lp.ValueArg("nunit_nodes_out", None),
                    lp.ValueArg("nunit_nodes_in", None)
                ],
                name="diff")

            result = lp.fix_parameters(result, nmatrices=nmatrices)
            # Why is this doing kernel transformations?
            result = lp.tag_inames(result, "imatrix: unr")
            result = lp.tag_array_axes(result, "result", "sep,c,c")
            return result

        noperators = len(insn.operators)

        in_discr = self.discrwb.discr_from_dd(repr_op.dd_in)
        out_discr = self.discrwb.discr_from_dd(repr_op.dd_out)

        result = make_obj_array([
            out_discr.empty(self.array_context, dtype=field.entry_dtype)
            for idim in range(noperators)])

        for in_grp, out_grp in zip(in_discr.groups, out_discr.groups):
            if in_grp.nelements == 0:
                continue

            # Cache operator
<<<<<<< HEAD
            cache_key = "diff_batch", in_grp, out_grp, repr_op, field.dtype
=======
            cache_key = "diff_batch", in_grp, out_grp, tuple(insn.operators),\
                field.entry_dtype
>>>>>>> b7ab4f62
            try:
                matrices_ary_dev = self.bound_op.operator_data_cache[cache_key]
            except KeyError:
                matrices = repr_op.matrices(out_grp, in_grp)
<<<<<<< HEAD
                matrices_ary = np.empty((
                    noperators, out_grp.nunit_dofs, in_grp.nunit_dofs))
=======
                matrices_ary = np.empty(
                    (noperators, out_grp.nunit_dofs, in_grp.nunit_dofs),
                    dtype=field.entry_dtype)
>>>>>>> b7ab4f62
                for i, op in enumerate(insn.operators):
                    matrices_ary[i] = matrices[op.rst_axis]
                matrices_ary_dev = self.array_context.from_numpy(matrices_ary)
                self.bound_op.operator_data_cache[cache_key] = matrices_ary_dev
<<<<<<< HEAD

            # Breaks on complex data types without check
            if noperators == 3 and field.entry_dtype == np.float64 or field.entry_dtype == np.float32:
                n_out, n_in = matrices_ary_dev[0].shape
                n_elem = field[in_grp.index].shape[0]
                options = lp.Options(no_numpy=True, return_dict=True)
                #print(field.entry_dtype)
                program = dgk.gen_diff_knl_fortran(n_elem, n_in, n_out,options=options, fp_format=field.entry_dtype)
            else:
                program = prg(noperators)
=======
>>>>>>> b7ab4f62

            self.array_context.call_loopy(
                    program,
                    diff_mat=matrices_ary_dev,
                    result=make_obj_array([
                        result[iop][out_grp.index]
                        for iop in range(noperators)
                        ]), vec=field[in_grp.index])

        return [(name, result[i]) for i, name in enumerate(insn.names)], []

    # }}}

# }}}


# {{{ futures

class MPIRecvFuture:
    def __init__(self, array_context, bdry_discr, recv_req, insn_name,
            remote_data_host):
        self.array_context = array_context
        self.bdry_discr = bdry_discr
        self.receive_request = recv_req
        self.insn_name = insn_name
        self.remote_data_host = remote_data_host

    def is_ready(self):
        return self.receive_request.Test()

    def __call__(self):
        self.receive_request.Wait()
        actx = self.array_context
        remote_data = unflatten(self.array_context, self.bdry_discr,
                actx.from_numpy(self.remote_data_host))
        return [(self.insn_name, remote_data)], []


class MPISendFuture:
    def __init__(self, send_request):
        self.send_request = send_request

    def is_ready(self):
        return self.send_request.Test()

    def __call__(self):
        self.send_request.Wait()
        return [], []

# }}}


# {{{ bound operator

class BoundOperator:
    def __init__(self, discrwb, discr_code, eval_code, debug_flags,
            function_registry, exec_mapper_factory):
        self.discrwb = discrwb
        self.discr_code = discr_code
        self.eval_code = eval_code
        self.operator_data_cache = {}
        self.debug_flags = debug_flags
        self.function_registry = function_registry
        self.exec_mapper_factory = exec_mapper_factory

    def __str__(self):
        sep = 75 * "=" + "\n"
        return (
                sep
                + "DISCRETIZATION-SCOPE CODE\n"
                + sep
                + str(self.discr_code) + "\n"
                + sep
                + "PER-EVALUATION CODE\n"
                + sep
                + str(self.eval_code))

    def __call__(self, array_context: Optional[ArrayContext] = None,
            *, profile_data=None, log_quantities=None, **context):
        """
        :arg array_context: only needs to be supplied if no instances of
            :class:`~meshmode.dof_array.DOFArray` with a
            :class:`~meshmode.array_context.ArrayContext`
            are supplied as part of *context*.
        """

        # {{{ figure array context

        array_contexts = []
        if array_context is not None:
            if not isinstance(array_context, ArrayContext):
                raise TypeError(
                        "first positional argument (if supplied) must be "
                        "an ArrayContext")

            array_contexts.append(array_context)
        del array_context

        def look_for_array_contexts(ary):
            if isinstance(ary, DOFArray):
                if ary.array_context is not None:
                    array_contexts.append(ary.array_context)
            elif isinstance(ary, np.ndarray) and ary.dtype.char == "O":
                for idx in np.ndindex(ary.shape):
                    look_for_array_contexts(ary[idx])
            else:
                pass

        for key, val in context.items():
            look_for_array_contexts(val)

        if array_contexts:
            from pytools import is_single_valued
            if not is_single_valued(array_contexts):
                raise ValueError("arguments do not agree on an array context")

            array_context = array_contexts[0]
        else:
            raise ValueError("no array context given or available from arguments")

        # }}}

        # {{{ discrwb-scope evaluation

        if any(
                (result_var.name not in
                    self.discrwb._discr_scoped_subexpr_name_to_value)
                for result_var in self.discr_code.result):
            # need to do discrwb-scope evaluation
            discrwb_eval_context: Dict[str, ResultType] = {}
            self.discr_code.execute(
                    self.exec_mapper_factory(
                        array_context, discrwb_eval_context, self))

        # }}}

        return self.eval_code.execute(
                self.exec_mapper_factory(array_context, context, self),
                profile_data=profile_data,
                log_quantities=log_quantities)

# }}}


# {{{ process_sym_operator function

def process_sym_operator(discrwb, sym_operator, post_bind_mapper=None, dumper=None,
        local_only=None):
    if local_only is None:
        local_only = False

    if dumper is None:
        def dumper(name, sym_operator):
            return

    orig_sym_operator = sym_operator
    import grudge.symbolic.mappers as mappers

    dumper("before-bind", sym_operator)
    sym_operator = mappers.OperatorBinder()(sym_operator)

    mappers.ErrorChecker(discrwb.mesh)(sym_operator)

    sym_operator = \
            mappers.OppositeInteriorFaceSwapUniqueIDAssigner()(sym_operator)

    if not local_only:
        # {{{ broadcast root rank's symn_operator

        # also make sure all ranks had same orig_sym_operator

        if discrwb.mpi_communicator is not None:
            (mgmt_rank_orig_sym_operator, mgmt_rank_sym_operator) = \
                    discrwb.mpi_communicator.bcast(
                        (orig_sym_operator, sym_operator),
                        discrwb.get_management_rank_index())

            if not np.array_equal(mgmt_rank_orig_sym_operator, orig_sym_operator):
                raise ValueError("rank %d received a different symbolic "
                        "operator to bind from rank %d"
                        % (discrwb.mpi_communicator.Get_rank(),
                            discrwb.get_management_rank_index()))

            sym_operator = mgmt_rank_sym_operator

        # }}}

    if post_bind_mapper is not None:
        dumper("before-postbind", sym_operator)
        sym_operator = post_bind_mapper(sym_operator)

    dumper("before-empty-flux-killer", sym_operator)
    sym_operator = mappers.EmptyFluxKiller(discrwb.mesh)(sym_operator)

    dumper("before-cfold", sym_operator)
    sym_operator = mappers.CommutativeConstantFoldingMapper()(sym_operator)

    dumper("before-qcheck", sym_operator)
    sym_operator = mappers.QuadratureCheckerAndRemover(
            discrwb.quad_tag_to_group_factory)(sym_operator)

    # Work around https://github.com/numpy/numpy/issues/9438
    #
    # The idea is that we need 1j as an expression to survive
    # until code generation time. If it is evaluated and combined
    # with other constants, we will need to determine its size
    # (as np.complex64/128) within the expression. But because
    # of the above numpy bug, sized numbers are not likely to survive
    # expression building--so that's why we step in here to fix that.

    dumper("before-csize", sym_operator)
    sym_operator = mappers.ConstantToNumpyConversionMapper(
            real_type=discrwb.real_dtype.type,
            complex_type=discrwb.complex_dtype.type,
            )(sym_operator)

    dumper("before-global-to-reference", sym_operator)
    sym_operator = mappers.GlobalToReferenceMapper(discrwb)(sym_operator)

    dumper("before-distributed", sym_operator)

    if not local_only:
        volume_mesh = discrwb.discr_from_dd("vol").mesh
        from meshmode.distributed import get_connected_partitions
        connected_parts = get_connected_partitions(volume_mesh)

        if connected_parts:
            sym_operator = mappers.DistributedMapper(connected_parts)(sym_operator)

    dumper("before-imass", sym_operator)
    sym_operator = mappers.InverseMassContractor()(sym_operator)

    dumper("before-cfold-2", sym_operator)
    sym_operator = mappers.CommutativeConstantFoldingMapper()(sym_operator)

    # FIXME: Reenable derivative joiner
    # dumper("before-derivative-join", sym_operator)
    # sym_operator = mappers.DerivativeJoiner()(sym_operator)

    dumper("process-finished", sym_operator)

    return sym_operator

# }}}


def bind(discr, sym_operator, *, post_bind_mapper=lambda x: x,
        function_registry=base_function_registry,
        exec_mapper_factory=ExecutionMapper,
        debug_flags=frozenset(), local_only=None):
    """
    :param local_only: If *True*, *sym_operator* should oly be evaluated on the
        local part of the mesh. No inter-rank communication will take place.
        (However rank boundaries, tagged :class:`~meshmode.mesh.BTAG_PARTITION`,
        will not automatically be considered part of the domain boundary.)
    """
    # from grudge.symbolic.mappers import QuadratureUpsamplerRemover
    # sym_operator = QuadratureUpsamplerRemover(self.quad_min_degrees)(
    #         sym_operator)

    stage = [0]

    def dump_sym_operator(name, sym_operator):
        if "dump_sym_operator_stages" in debug_flags:
            from pytools.debug import open_unique_debug_file
            outf, name = open_unique_debug_file("%02d-%s" % (stage[0], name), ".txt")
            with outf:
                outf.write(sym.pretty(sym_operator))

            stage[0] += 1

    sym_operator = process_sym_operator(
            discr,
            sym_operator,
            post_bind_mapper=post_bind_mapper,
            dumper=dump_sym_operator,
            local_only=local_only)

    from grudge.symbolic.compiler import OperatorCompiler
    discr_code, eval_code = OperatorCompiler(discr, function_registry)(sym_operator)

    bound_op = BoundOperator(discr, discr_code, eval_code,
            function_registry=function_registry,
            exec_mapper_factory=exec_mapper_factory,
            debug_flags=debug_flags)

    if "dump_op_code" in debug_flags:
        from pytools.debug import open_unique_debug_file
        outf, _ = open_unique_debug_file("op-code", ".txt")
        with outf:
            outf.write(str(bound_op))

    if "dump_dataflow_graph" in debug_flags:
        discr_code.dump_dataflow_graph("discr")
        eval_code.dump_dataflow_graph("eval")

    return bound_op

# vim: foldmethod=marker<|MERGE_RESOLUTION|>--- conflicted
+++ resolved
@@ -43,14 +43,8 @@
 import logging
 logger = logging.getLogger(__name__)
 
-<<<<<<< HEAD
-#from loopy.version import LOOPY_USE_LANGUAGE_VERSION_2018_1  # noqa: F401
-
-
 MPI_TAG_SEND_TAGS = 1729
-=======
 from loopy.version import LOOPY_USE_LANGUAGE_VERSION_2018_2  # noqa: F401
->>>>>>> b7ab4f62
 
 
 ResultType = Union[DOFArray, Number]
@@ -526,23 +520,19 @@
                     0<=idof<nunit_nodes_out and
                     0<=j<nunit_nodes_in}""",
                 """
-                result[imatrix, iel, idof] = sum(
+                result[imatrix, iel, idof] = simul_reduce(sum,
                         j, diff_mat[imatrix, idof, j] * vec[iel, j])
                 """,
                 kernel_data=[
                     lp.GlobalArg("result", None, shape=lp.auto, tags="mult_dof_array"),
                     lp.GlobalArg("vec", None, shape=lp.auto, tags="dof_array"),
                     lp.GlobalArg("diff_mat", None, shape=lp.auto),
-                    lp.ValueArg("nmatrices", None),
-                    lp.ValueArg("nelements", None),
-                    lp.ValueArg("nunit_nodes_out", None),
-                    lp.ValueArg("nunit_nodes_in", None)
+                    ...
                 ],
                 name="diff")
 
             result = lp.fix_parameters(result, nmatrices=nmatrices)
-            # Why is this doing kernel transformations?
-            result = lp.tag_inames(result, "imatrix: unr")
+            result = lp.tag_inames(result, "imatrix: ilp")
             result = lp.tag_array_axes(result, "result", "sep,c,c")
             return result
 
@@ -560,49 +550,36 @@
                 continue
 
             # Cache operator
-<<<<<<< HEAD
-            cache_key = "diff_batch", in_grp, out_grp, repr_op, field.dtype
-=======
             cache_key = "diff_batch", in_grp, out_grp, tuple(insn.operators),\
                 field.entry_dtype
->>>>>>> b7ab4f62
             try:
                 matrices_ary_dev = self.bound_op.operator_data_cache[cache_key]
             except KeyError:
                 matrices = repr_op.matrices(out_grp, in_grp)
-<<<<<<< HEAD
-                matrices_ary = np.empty((
-                    noperators, out_grp.nunit_dofs, in_grp.nunit_dofs))
-=======
                 matrices_ary = np.empty(
                     (noperators, out_grp.nunit_dofs, in_grp.nunit_dofs),
                     dtype=field.entry_dtype)
->>>>>>> b7ab4f62
                 for i, op in enumerate(insn.operators):
                     matrices_ary[i] = matrices[op.rst_axis]
                 matrices_ary_dev = self.array_context.from_numpy(matrices_ary)
                 self.bound_op.operator_data_cache[cache_key] = matrices_ary_dev
-<<<<<<< HEAD
 
             # Breaks on complex data types without check
-            if noperators == 3 and field.entry_dtype == np.float64 or field.entry_dtype == np.float32:
+            # TODO Add fallback transformations to hjson file
+            # TODO Use the above kernel rather than the one in loopy_dg_kernels
+            if noperators == 3 and (field.entry_dtype == np.float64 or field.entry_dtype == np.float32):
                 n_out, n_in = matrices_ary_dev[0].shape
                 n_elem = field[in_grp.index].shape[0]
                 options = lp.Options(no_numpy=True, return_dict=True)
-                #print(field.entry_dtype)
-                program = dgk.gen_diff_knl_fortran(n_elem, n_in, n_out,options=options, fp_format=field.entry_dtype)
+                program = dgk.gen_diff_knl_fortran2(noperators, n_elem, n_in, n_out,options=options, fp_format=field.entry_dtype)
             else:
                 program = prg(noperators)
-=======
->>>>>>> b7ab4f62
 
             self.array_context.call_loopy(
                     program,
                     diff_mat=matrices_ary_dev,
-                    result=make_obj_array([
-                        result[iop][out_grp.index]
-                        for iop in range(noperators)
-                        ]), vec=field[in_grp.index])
+                    result=make_obj_array([result[iop][out_grp.index] for iop in range(noperators)]),
+                    vec=field[in_grp.index])
 
         return [(name, result[i]) for i, name in enumerate(insn.names)], []
 
