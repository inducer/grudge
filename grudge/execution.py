--- conflicted
+++ resolved
@@ -539,7 +539,6 @@
     dumper("before-global-to-reference", sym_operator)
     sym_operator = mappers.GlobalToReferenceMapper(discrwb.ambient_dim)(sym_operator)
 
-<<<<<<< HEAD
     dumper("before-distributed", sym_operator)
 
     volume_mesh = discrwb.discr_from_dd("vol").mesh
@@ -547,14 +546,6 @@
     connected_parts = get_connected_partitions(volume_mesh)
     sym_operator = mappers.DistributedMapper(connected_parts)(sym_operator)
 
-    # Ordering restriction:
-    #
-    # - Must specialize quadrature operators before performing inverse mass
-    # contraction, because there are no inverse-mass-contracted variants of the
-    # quadrature operators.
-
-=======
->>>>>>> 684138dc
     dumper("before-imass", sym_operator)
     sym_operator = mappers.InverseMassContractor()(sym_operator)
 
