--- conflicted
+++ resolved
@@ -504,21 +504,9 @@
                 if in_grp.nelements == 0:
                     continue
 
-<<<<<<< HEAD
         results = make_obj_array([
             out_discr.empty(self.array_context, dtype=field.entry_dtype)
             for idim in range(noperators)])
-=======
-                # Cache operator
-                cache_key = "diff_batch", in_grp, out_grp, tuple(insn.operators),\
-                    field.entry_dtype
-                try:
-                    matrices_dev = self.bound_op.operator_data_cache[cache_key]
-                except KeyError:
-                    matrices_dev = [self.array_context.from_numpy(mat)
-                            for mat in repr_op.matrices(out_grp, in_grp)]
-                    self.bound_op.operator_data_cache[cache_key] = matrices_dev
->>>>>>> c6863e5f
 
                 group_results.append(self.array_context.call_loopy(
                         prg,
@@ -528,23 +516,7 @@
             result.append(
                     (name, DOFArray(self.array_context, tuple(group_results))))
 
-<<<<<<< HEAD
-            result = make_obj_array([out_discr.empty(self.array_context, dtype=field.entry_dtype) for idim in range(noperators)])
-            self.array_context.call_loopy(
-                    lp.fix_parameters(prg(noperators), nunit_nodes_in=in_grp.nunit_dofs, nunit_nodes_out=out_grp.nunit_dofs),
-                    diff_mat=matrices_ary_dev,
-                    nelements=in_grp.nelements,
-                    result=make_obj_array([
-                        result[iop]
-                        for iop in range(noperators)
-                        ]), vec=field[in_grp.index])
-
-            results[out_grp.index] = result
-
-        return [(name, results[i]) for i, name in enumerate(insn.names)], []
-=======
         return result, []
->>>>>>> c6863e5f
 
     # }}}
 
