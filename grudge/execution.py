__copyright__ = "Copyright (C) 2015-2017 Andreas Kloeckner, Bogdan Enache"

__license__ = """
Permission is hereby granted, free of charge, to any person obtaining a copy
of this software and associated documentation files (the "Software"), to deal
in the Software without restriction, including without limitation the rights
to use, copy, modify, merge, publish, distribute, sublicense, and/or sell
copies of the Software, and to permit persons to whom the Software is
furnished to do so, subject to the following conditions:

The above copyright notice and this permission notice shall be included in
all copies or substantial portions of the Software.

THE SOFTWARE IS PROVIDED "AS IS", WITHOUT WARRANTY OF ANY KIND, EXPRESS OR
IMPLIED, INCLUDING BUT NOT LIMITED TO THE WARRANTIES OF MERCHANTABILITY,
FITNESS FOR A PARTICULAR PURPOSE AND NONINFRINGEMENT. IN NO EVENT SHALL THE
AUTHORS OR COPYRIGHT HOLDERS BE LIABLE FOR ANY CLAIM, DAMAGES OR OTHER
LIABILITY, WHETHER IN AN ACTION OF CONTRACT, TORT OR OTHERWISE, ARISING FROM,
OUT OF OR IN CONNECTION WITH THE SOFTWARE OR THE USE OR OTHER DEALINGS IN
THE SOFTWARE.
"""


from arraycontext import ArrayContext, make_loopy_program, thaw

from typing import Optional, Union, Dict
from numbers import Number
import numpy as np

from pytools import memoize_in
from pytools.obj_array import make_obj_array

import loopy as lp
import pyopencl.array  # noqa

<<<<<<< HEAD
from meshmode.dof_array import DOFArray, thaw, flatten, unflatten
from meshmode.array_context import ArrayContext, make_loopy_program, IsDOFArray
=======
from meshmode.dof_array import DOFArray, flatten, unflatten
>>>>>>> 5143f74b

import grudge.symbolic.mappers as mappers
from grudge.symbolic.compiler import DiffBatchAssign
from grudge.symbolic.operators import RefMassOperator, RefInverseMassOperator
from grudge import sym
from grudge.function_registry import base_function_registry

import grudge.loopy_dg_kernels as dgk
from grudge.grudge_array_context import GrudgeArrayContext
from grudge.grudge_tags import (IsVecDOFArray,
    IsFaceDOFArray, IsVecOpArray, IsOpArray, ParameterValue, IsFaceMassOpArray)

import logging
logger = logging.getLogger(__name__)

MPI_TAG_SEND_TAGS = 1729
#from loopy.version import LOOPY_USE_LANGUAGE_VERSION_2018_2  # noqa: F401


ResultType = Union[DOFArray, Number]


# {{{ exec mapper

#@memoize_in(self.array_context,
#        (ExecutionMapper, "reference_derivative_prg"))
def diff_prg(n_mat, n_elem, n_nodes, fp_format,
        options=None):
    
    @memoize_in(diff_prg, (ExecutionMapper, "_gen_diff_knl"))
    def _gen_diff_knl(n_mat, n_elem, n_in, n_out, fp_format):
        knl = lp.make_kernel(
        """{[imatrix,iel,idof,j]:
            0<=imatrix<nmatrices and
            0<=iel<nelements and
            0<=idof<ndiscr_nodes_out and
            0<=j<ndiscr_nodes_in}""",
        """
        result[imatrix,iel,idof] = simul_reduce(sum, j, diff_mat[imatrix, idof, j] * vec[iel, j])
        """,
        kernel_data=[
            lp.GlobalArg("result", fp_format, shape=(n_mat, n_elem, n_out),
                offset=lp.auto, tags=IsVecDOFArray(), is_output_only=True),
            lp.GlobalArg("diff_mat", fp_format, shape=(n_mat, n_out, n_in),
                offset=lp.auto, tags=IsVecOpArray()),
            lp.GlobalArg("vec", fp_format, shape=(n_elem, n_in),
                offset=lp.auto, tags=IsDOFArray()),
            lp.ValueArg("nelements", tags=ParameterValue(n_elem)),
            lp.ValueArg("nmatrices", tags=ParameterValue(n_mat)),
            lp.ValueArg("ndiscr_nodes_out", tags=ParameterValue(n_out)),
            lp.ValueArg("ndiscr_nodes_in", tags=ParameterValue(n_in))
        ],
        assumptions="nelements > 0 \
                     and ndiscr_nodes_out > 0 \
                     and ndiscr_nodes_in > 0 and nmatrices > 0",
        options=options,
        name="diff_{}_axis".format(n_mat)
        )
        return knl

    knl = _gen_diff_knl(n_mat, n_elem, n_nodes, n_nodes, fp_format)

    # This should be in array context probably but need to avoid circular dependency
    # Probably should split kernels out of grudge_array_context
    knl = lp.tag_inames(knl, "imatrix: ilp")
    return knl

def elwise_linear_prg(nelements, nnodes_out, fp_format, nnodes_in=None, options=None):

    @memoize_in(elwise_linear_prg, (ExecutionMapper, "elwise_linear_knl"))
    def _gen_elwise_linear_knl(nelements, nnodes_out, nnodes_in, fp_format):

        result = lp.make_kernel(
            """{[iel, idof, j]:
                0<=iel<nelements and
                0<=idof<ndiscr_nodes_out and
                0<=j<ndiscr_nodes_in}""",
            """
            result[iel, idof] = sum(j, mat[idof, j] * vec[iel, j])
            """,
            kernel_data=[
                lp.GlobalArg("result", fp_format, shape=(nelements, nnodes_out), tags=IsDOFArray()),
                lp.GlobalArg("vec", fp_format, shape=(nelements, nnodes_in), tags=IsDOFArray()),
                lp.GlobalArg("mat", fp_format, shape=(nnodes_out,nnodes_in), tags=IsOpArray()),
                lp.ValueArg("nelements", tags=ParameterValue(nelements)),
                lp.ValueArg("ndiscr_nodes_out", tags=ParameterValue(nnodes_out)),
                lp.ValueArg("ndiscr_nodes_in", tags=ParameterValue(nnodes_in)),
            ],
            assumptions="nelements > 0 \
                        and ndiscr_nodes_out > 0 \
                        and ndiscr_nodes_in > 0",
            options=options,
            name="elwise_linear")

        #result = lp.tag_array_axes(result, "mat", "stride:auto,stride:auto")
        return result
  
    if nnodes_in is None:
        nnodes_in = nnodes_out 
 
    return _gen_elwise_linear_knl(nelements, nnodes_out, nnodes_in, fp_format)

def face_mass_prg(nelements, nfaces, nvol_nodes, nface_nodes, fp_format):

    @memoize_in(face_mass_prg, (ExecutionMapper, "face_mass_knl"))
    def _gen_face_mass_knl(nelements, nfaces, nvol_nodes, nface_nodes, fp_format):
        return make_loopy_program(
            """{[iel,idof,f,j]:
                0<=iel<nelements and
                0<=f<nfaces and
                0<=idof<nvol_nodes and
                0<=j<nface_nodes}""",
            """
            result[iel,idof] = sum(f, sum(j, mat[idof, f, j] * vec[f, iel, j]))
            """,
            kernel_data=[
                lp.GlobalArg("result", fp_format, shape=(nelements, nvol_nodes), tags=IsDOFArray(), is_output_only=True),
                lp.GlobalArg("vec", fp_format, shape=(nfaces, nelements, nface_nodes), tags=IsFaceDOFArray()),
                lp.GlobalArg("mat", fp_format, shape=(nvol_nodes, nfaces, nface_nodes), tags=IsFaceMassOpArray()),
                lp.ValueArg("nelements", tags=ParameterValue(nelements)),
                lp.ValueArg("nfaces", tags=ParameterValue(nfaces)),
                lp.ValueArg("nvol_nodes", tags=ParameterValue(nvol_nodes)),
                lp.ValueArg("nface_nodes", tags=ParameterValue(nface_nodes)), 
                "..."
            ],
            name="face_mass")

    return _gen_face_mass_knl(nelements, nfaces, nvol_nodes, nface_nodes, fp_format)


class ExecutionMapper(mappers.Evaluator,
        mappers.BoundOpMapperMixin,
        mappers.LocalOpReducerMixin):
    def __init__(self, array_context, context, bound_op):
        super().__init__(context)
        self.dcoll = bound_op.dcoll
        self.bound_op = bound_op
        self.function_registry = bound_op.function_registry
        self.array_context = array_context

    # {{{ expression mappings

    def map_ones(self, expr):
        if expr.dd.is_scalar():
            return 1

        discr = self.dcoll.discr_from_dd(expr.dd)

        result = discr.empty(self.array_context)
        for grp_ary in result:
            grp_ary.fill(1.0)
        return result

    def map_node_coordinate_component(self, expr):
        discr = self.dcoll.discr_from_dd(expr.dd)
        return thaw(
            discr.nodes(
                # only save volume nodes or boundary nodes
                # (but not nodes for interior face discretizations, which
                # are likely only used once to compute the normals)
                cached=(
                    discr.ambient_dim == discr.dim
                    or expr.dd.is_boundary_or_partition_interface()
                )
            )[expr.axis],
            self.array_context
        )

    def map_grudge_variable(self, expr):
        from numbers import Number

        value = self.context[expr.name]
        if not expr.dd.is_scalar() and isinstance(value, Number):
            discr = self.dcoll.discr_from_dd(expr.dd)
            ary = discr.empty(self.array_context)
            for grp_ary in ary:
                grp_ary.fill(value)
            value = ary

        return value

    def map_subscript(self, expr):
        value = super().map_subscript(expr)

        if isinstance(expr.aggregate, sym.Variable):
            dd = expr.aggregate.dd

            from numbers import Number
            if not dd.is_scalar() and isinstance(value, Number):
                discr = self.dcoll.discr_from_dd(dd)
                ary = discr.empty(self.array_context)
                for grp_ary in ary:
                    grp_ary.fill(value)
                value = ary
        return value

    def map_call(self, expr):
        args = [self.rec(p) for p in expr.parameters]
        return self.function_registry[expr.function.name](self.array_context, *args)

    # }}}

    # {{{ elementwise reductions

    def _map_elementwise_reduction(self, op_name, field_expr, dd):
        @memoize_in(self.array_context,
                (ExecutionMapper, "elementwise_%s_prg" % op_name))
        def prg():
            return make_loopy_program(
                "{[iel, idof, jdof]: 0<=iel<nelements and 0<=idof, jdof<ndofs}",
                """
                result[iel, idof] = %s(jdof, operand[iel, jdof])
                """ % op_name,
                kernel_data=[
                    lp.GlobalArg("result", None, shape=lp.auto, tags=IsDOFArray()),
                    lp.GlobalArg("operand", None, shape=lp.auto, tags=IsDOFArray()),
                    ...
                ],
                name="grudge_elementwise_%s" % op_name)

        field = self.rec(field_expr)
        discr = self.dcoll.discr_from_dd(dd)
        assert field.shape == (len(discr.groups),)

        result = discr.empty(self.array_context, dtype=field.entry_dtype)
        for grp in discr.groups:
            assert field[grp.index].shape == (grp.nelements, grp.nunit_dofs)
            self.array_context.call_loopy(
                    prg(),
                    operand=field[grp.index],
                    result=result[grp.index])

        return result

    def map_elementwise_sum(self, op, field_expr):
        return self._map_elementwise_reduction("sum", field_expr, op.dd_in)

    def map_elementwise_min(self, op, field_expr):
        return self._map_elementwise_reduction("min", field_expr, op.dd_in)

    def map_elementwise_max(self, op, field_expr):
        return self._map_elementwise_reduction("max", field_expr, op.dd_in)

    # }}}

    # {{{ nodal reductions

    def map_nodal_sum(self, op, field_expr):
        actx = self.array_context
        return sum([actx.np.sum(grp_ary)
                    for grp_ary in self.rec(field_expr)])

    def map_nodal_max(self, op, field_expr):
        from functools import reduce
        actx = self.array_context
        return reduce(lambda acc, grp_ary: actx.np.maximum(acc,
                                                           actx.np.max(grp_ary)),
                      self.rec(field_expr), -np.inf)

    def map_nodal_min(self, op, field_expr):
        from functools import reduce
        actx = self.array_context
        return reduce(lambda acc, grp_ary: actx.np.minimum(acc,
                                                           actx.np.min(grp_ary)),
                      self.rec(field_expr), np.inf)

    # }}}

    def map_if(self, expr):
        bool_crit = self.rec(expr.condition)

        if isinstance(bool_crit, DOFArray):
            # continues below
            pass
        elif isinstance(bool_crit, (bool, np.bool_, np.number)):
            if bool_crit:
                return self.rec(expr.then)
            else:
                return self.rec(expr.else_)
        else:
            raise TypeError(
                "Expected criterion to be of type np.number or DOFArray")

        assert isinstance(bool_crit, DOFArray)
        ngroups = len(bool_crit)

        from pymbolic import var
        iel = var("iel")
        idof = var("idof")
        subscript = (iel, idof)

        then = self.rec(expr.then)
        else_ = self.rec(expr.else_)

        import pymbolic.primitives as p
        var = p.Variable

        if isinstance(then, DOFArray):
            sym_then = var("a")[subscript]

            def get_then(igrp):
                return then[igrp]
        elif isinstance(then, np.number):
            sym_then = var("a")

            def get_then(igrp):
                return then
        else:
            raise TypeError(
                "Expected 'then' to be of type np.number or DOFArray")

        if isinstance(else_, DOFArray):
            sym_else = var("b")[subscript]

            def get_else(igrp):
                return else_[igrp]
        elif isinstance(else_, np.number):
            sym_else = var("b")

            def get_else(igrp):
                return else_
        else:
            raise TypeError(
                "Expected 'else' to be of type np.number or DOFArray")

        @memoize_in(self.array_context, (ExecutionMapper, "map_if_knl"))
        def knl(sym_then, sym_else):
            return make_loopy_program(
                "{[iel, idof]: 0<=iel<nelements and 0<=idof<nunit_dofs}",
                [
                    lp.Assignment(var("out")[iel, idof],
                        p.If(var("crit")[iel, idof], sym_then, sym_else))
                ])

        return DOFArray(self.array_context, tuple(
            self.array_context.call_loopy(
                knl(sym_then, sym_else),
                crit=bool_crit[igrp],
                a=get_then(igrp),
                b=get_else(igrp))[1]
            for igrp in range(ngroups)))

    # {{{ elementwise linear operators

    def map_ref_diff_base(self, op, field_expr):
        raise NotImplementedError(
                "differentiation should be happening in batched form")

    def map_elementwise_linear_new(self, op, field_expr):
        insn = DiffBatchAssign(names=("elwise_linear",), operators=(op,),
                                 field=field_expr)
        out, _ = self.map_insn_diff_batch_assign(insn)
        return out[0][1]

    def _elwise_linear_loopy_prg(self):
        @memoize_in(self.array_context, (ExecutionMapper, "elwise_linear_knl"))
        def prg():
            result = make_loopy_program(
                """{[iel, idof, j]:
                    0<=iel<nelements and
                    0<=idof<ndiscr_nodes_out and
                    0<=j<ndiscr_nodes_in}""",
                "result[iel, idof] = sum(j, mat[idof, j] * vec[iel, j])",
                name="elwise_linear")

            result = lp.tag_array_axes(result, "mat", "stride:auto,stride:auto")
            return result
        return prg()

    def map_elementwise_linear(self, op, field_expr):
        field = self.rec(field_expr)

        from grudge.tools import is_zero
        if is_zero(field):
            return 0

        in_discr = self.dcoll.discr_from_dd(op.dd_in)
        out_discr = self.dcoll.discr_from_dd(op.dd_out)

        result = out_discr.empty(self.array_context, dtype=field.entry_dtype)

        #prg = self._elwise_linear_loopy_prg()
        for in_grp, out_grp in zip(in_discr.groups, out_discr.groups):
            cache_key = "elwise_linear", in_grp, out_grp, op, field.entry_dtype
            try:
                matrix = self.bound_op.operator_data_cache[cache_key]
            except KeyError:
                matrix = self.array_context.freeze(
                        self.array_context.from_numpy(
                            np.asarray(
                                op.matrix(out_grp, in_grp),
                                dtype=field.entry_dtype)))

                self.bound_op.operator_data_cache[cache_key] = matrix
            
            nnodes, _ = matrix.shape
            nelements, _ = field[in_grp.index].shape
            fp_format = matrix.dtype
            prg = elwise_linear_prg(nelements, nnodes, fp_format)            

            self.array_context.call_loopy(
                    prg,
                    mat=matrix,
                    result=result[out_grp.index],
                    vec=field[in_grp.index])  # inArg

        return result

    def map_projection(self, op, field_expr):
        conn = self.dcoll.connection_from_dds(op.dd_in, op.dd_out)
        return conn(self.rec(field_expr))

    def map_opposite_partition_face_swap(self, op, field_expr):
        assert op.dd_in == op.dd_out
        bdry_conn = self.dcoll.distributed_boundary_swap_connection(op.dd_in)
        remote_bdry_vec = self.rec(field_expr)  # swapped by RankDataSwapAssign
        return bdry_conn(remote_bdry_vec)

    def map_opposite_interior_face_swap(self, op, field_expr):
        return self.dcoll.opposite_face_connection()(self.rec(field_expr))

    # }}}

    # {{{ face mass operator

    def map_ref_face_mass_operator(self, op, field_expr):
        field = self.rec(field_expr)

        from grudge.tools import is_zero
        if is_zero(field):
            return 0


        all_faces_conn = self.dcoll.connection_from_dds("vol", op.dd_in)
        all_faces_discr = all_faces_conn.to_discr
        vol_discr = all_faces_conn.from_discr

        result = vol_discr.empty(self.array_context, dtype=field.entry_dtype)

        assert len(all_faces_discr.groups) == len(vol_discr.groups)

        for afgrp, volgrp in zip(all_faces_discr.groups, vol_discr.groups):
            cache_key = "face_mass", afgrp, op, field.entry_dtype

            nfaces = volgrp.mesh_el_group.nfaces

            try:
                matrix = self.bound_op.operator_data_cache[cache_key]
            except KeyError:
                matrix = op.matrix(afgrp, volgrp, field.entry_dtype)
                matrix = self.array_context.freeze(
                        self.array_context.from_numpy(matrix))

                self.bound_op.operator_data_cache[cache_key] = matrix

            input_view = field[afgrp.index].reshape(
                    nfaces, volgrp.nelements, afgrp.nunit_dofs)

            nelements, _ = result[volgrp.index].shape
            nvol_nodes, nfaces, nface_nodes = matrix.shape
            fp_format = input_view.dtype
            program = face_mass_prg(nelements, nfaces, nvol_nodes, nface_nodes, fp_format)

            self.array_context.call_loopy(
                    program,
                    mat=matrix,
                    result=result[volgrp.index],
                    vec=input_view)

        return result

    def map_signed_face_ones(self, expr):
        from grudge.dof_desc import DOFDesc, DD_VOLUME

        assert expr.dd.is_trace()
        face_discr = self.dcoll.discr_from_dd(expr.dd)
        assert face_discr.dim == 0

        # NOTE: ignore quadrature_tags on expr.dd, since we only care about
        # the face_id here
        all_faces_conn = self.dcoll.connection_from_dds(
                DD_VOLUME,
                DOFDesc(expr.dd.domain_tag))

        field = face_discr.empty(self.array_context, dtype=self.dcoll.real_dtype)
        for grp_ary in field:
            grp_ary.fill(1)

        for igrp, grp in enumerate(all_faces_conn.groups):
            for batch in grp.batches:
                i = self.array_context.thaw(batch.to_element_indices)
                grp_field = field[igrp].reshape(-1)
                grp_field[i] = \
                        (2.0 * (batch.to_element_face % 2) - 1.0) * grp_field[i]

        return field

    # }}}

    # {{{ instruction execution functions

    def map_insn_rank_data_swap(self, insn, profile_data=None):
        local_data = self.array_context.to_numpy(flatten(self.rec(insn.field)))
        comm = self.dcoll.mpi_communicator

        # print("Sending data to rank %d with tag %d"
        #             % (insn.i_remote_rank, insn.send_tag))
        send_req = comm.Isend(local_data, insn.i_remote_rank, tag=insn.send_tag)

        remote_data_host = np.empty_like(local_data)
        recv_req = comm.Irecv(remote_data_host, insn.i_remote_rank, insn.recv_tag)

        return [], [
                MPIRecvFuture(
                    array_context=self.array_context,
                    bdry_discr=self.dcoll.discr_from_dd(insn.dd_out),
                    recv_req=recv_req,
                    insn_name=insn.name,
                    remote_data_host=remote_data_host),
                MPISendFuture(send_req)]

    def map_insn_loopy_kernel(self, insn, profile_data=None):
        kdescr = insn.kernel_descriptor
        discr = self.dcoll.discr_from_dd(kdescr.governing_dd)

        dof_array_kwargs = {}
        other_kwargs = {}

        for name, expr in kdescr.input_mappings.items():
            v = self.rec(expr)
            if isinstance(v, DOFArray):
                dof_array_kwargs[name] = v
            else:
                other_kwargs[name] = v

        for name in kdescr.scalar_args():
            v = other_kwargs[name]
            if isinstance(v, (int, float)):
                other_kwargs[name] = discr.real_dtype.type(v)
            elif isinstance(v, complex):
                other_kwargs[name] = discr.complex_dtype.type(v)
            elif isinstance(v, np.number):
                pass
            else:
                raise ValueError("unrecognized scalar type for variable '%s': %s"
                        % (name, type(v)))

        result = {}
        for grp in discr.groups:
            kwargs = other_kwargs.copy()
            kwargs["nelements"] = grp.nelements
            kwargs["nunit_dofs"] = grp.nunit_dofs

            for name, ary in dof_array_kwargs.items():
                kwargs[name] = ary[grp.index]

            _, knl_result = self.array_context.call_loopy(
                    kdescr.loopy_kernel, **kwargs)

            for name, val in knl_result.items():
                result.setdefault(name, []).append(val)

        result = {
                name: DOFArray(self.array_context, tuple(val))
                for name, val in result.items()}

        return list(result.items()), []

    def map_insn_assign(self, insn, profile_data=None):
        return [(name, self.rec(expr))
                for name, expr in zip(insn.names, insn.exprs)], []

    def map_insn_assign_to_discr_scoped(self, insn, profile_data=None):
        assignments = []
        for name, expr in zip(insn.names, insn.exprs):
            value = self.rec(expr)
            self.dcoll._discr_scoped_subexpr_name_to_value[name] = value
            assignments.append((name, value))

        return assignments, []

    def map_insn_assign_from_discr_scoped(self, insn, profile_data=None):
        return [(insn.name,
            self.dcoll._discr_scoped_subexpr_name_to_value[insn.name])], []

    def map_insn_diff_batch_assign(self, insn, profile_data=None):
        ifield = insn.field
        field = self.rec(ifield)
        repr_op = insn.operators[0]

        # FIXME: There's no real reason why differentiation is special,
        # execution-wise.
        # This should be unified with map_elementwise_linear, which should
        # be extended to support batching.
        # Note: This is now mostly done

        assert repr_op.dd_in.domain_tag == repr_op.dd_out.domain_tag

        noperators = len(insn.operators)
        in_discr = self.dcoll.discr_from_dd(repr_op.dd_in)
        out_discr = self.dcoll.discr_from_dd(repr_op.dd_out)

        result = make_obj_array([
            out_discr.empty(self.array_context, dtype=field.entry_dtype)
            for idim in range(noperators)])

        for in_grp, out_grp in zip(in_discr.groups, out_discr.groups):
            if in_grp.nelements == 0:
                continue

            # Cache operator
            cache_key = "diff_batch", in_grp, out_grp, tuple(insn.operators),\
                field.entry_dtype
            try:
                matrices_ary_dev = self.bound_op.operator_data_cache[cache_key]
            except KeyError:
                matrices = repr_op.matrices(out_grp, in_grp)
                matrices_ary = np.empty(
                    (noperators, out_grp.nunit_dofs, in_grp.nunit_dofs),
                    dtype=field.entry_dtype)

                for i, op in enumerate(insn.operators):
                    # Is there a more flexible way to do this?
                    if isinstance(op, RefInverseMassOperator) or \
                       isinstance(op, RefMassOperator):
                        matrices_ary[i] = matrices[0]
                    else:
                        matrices_ary[i] = matrices[op.rst_axis]

                matrices_ary_dev = self.array_context.from_numpy(matrices_ary)
                self.bound_op.operator_data_cache[cache_key] = matrices_ary_dev

            n_out, n_in = matrices_ary_dev[0].shape
            n_elem = field[in_grp.index].shape[0]
            fp_format = field.entry_dtype
            program = diff_prg(noperators, n_elem, n_in, field.entry_dtype)

            if noperators == 3 or noperators == 1:
                import traceback
                traceback.print_stack()
                #exit()

            self.array_context.call_loopy(
                    program,
                    diff_mat=matrices_ary_dev,
                    result=make_obj_array([result[iop][out_grp.index]
                        for iop in range(noperators)]),
                    vec=field[in_grp.index])

        return [(name, result[i]) for i, name in enumerate(insn.names)], []

    '''
    def map_insn_diff_batch_assign(self, insn, profile_data=None):
        ifield = insn.field
        field = self.rec(ifield)
        repr_op = insn.operators[0]
        noperators = len(insn.operators)

        assert repr_op.dd_in.domain_tag == repr_op.dd_out.domain_tag

        in_discr = self.dcoll.discr_from_dd(repr_op.dd_in)
        out_discr = self.dcoll.discr_from_dd(repr_op.dd_out)

        #"""
        result = []

        for in_grp, out_grp in zip(in_discr.groups, out_discr.groups):
            if in_grp.nelements == 0:
                continue
            # Begin old version
            # Cache operator
            cache_key = "diff_batch", in_grp, out_grp, tuple(insn.operators),\
                field.entry_dtype
            try:
                matrices_ary_dev = self.bound_op.operator_data_cache[cache_key]
            except KeyError:
                matrices = repr_op.matrices(out_grp, in_grp)
                matrices_ary = np.empty(
                    (noperators, out_grp.nunit_dofs, in_grp.nunit_dofs),
                    dtype=field.entry_dtype)

                for i, op in enumerate(insn.operators):
                    # Is there a more flexible way to do this?
                    if isinstance(op, RefInverseMassOperator) or \
                       isinstance(op, RefMassOperator):
                        matrices_ary[i] = matrices[0]
                    else:
                        matrices_ary[i] = matrices[op.rst_axis]

                matrices_ary_dev = self.array_context.from_numpy(matrices_ary)
                self.bound_op.operator_data_cache[cache_key] = matrices_ary_dev

            n_out, n_in = matrices_ary_dev[0].shape
            n_elem = field[in_grp.index].shape[0]
            fp_format = field.entry_dtype
            program = diff_prg(noperators, n_elem, n_in, field.entry_dtype)

            if noperators == 3 or noperators == 1:
                import traceback
                traceback.print_stack()
                #exit()

            self.array_context.call_loopy(
                    program,
                    diff_mat=matrices_ary_dev,
                    result=make_obj_array([result[iop][out_grp.index]
                        for iop in range(noperators)]),
                    vec=field[in_grp.index])
 
        return [(name, result[i]) for i, name in enumerate(insn.names)], []
        # End old version
        #"""

        # New master version
        """
        #prg = self._elwise_linear_loopy_prg()
        
        for name, op in zip(insn.names, insn.operators):
            group_results = []
            for in_grp, out_grp in zip(in_discr.groups, out_discr.groups):
                assert in_grp.nelements == out_grp.nelements

                # Cache operator
                cache_key = "diff_batch", in_grp, out_grp, tuple(insn.operators),\
                    field.entry_dtype
                try:
                    matrices_dev = self.bound_op.operator_data_cache[cache_key]
                except KeyError:
                    matrices_dev = [self.array_context.from_numpy(mat)
                            for mat in repr_op.matrices(out_grp, in_grp)]
                    self.bound_op.operator_data_cache[cache_key] = matrices_dev

                matrix = matrices_dev[0]
                nnodes, _ = matrix.shape
                nelements, _ = field[in_grp.index].shape
                fp_format = matrix.dtype
                prg = elwise_linear_prg(nelements, nnodes, fp_format)            

                group_results.append(self.array_context.call_loopy(
                        prg,
                        mat=matrices_dev[op.rst_axis],
                        vec=field[in_grp.index])["result"])
   
            result.append(
                    (name, DOFArray(self.array_context, tuple(group_results))))
        return result, []
        """
    '''
    # }}}

# }}}


# {{{ futures

class MPIRecvFuture:
    def __init__(self, array_context, bdry_discr, recv_req, insn_name,
            remote_data_host):
        self.array_context = array_context
        self.bdry_discr = bdry_discr
        self.receive_request = recv_req
        self.insn_name = insn_name
        self.remote_data_host = remote_data_host

    def is_ready(self):
        return self.receive_request.Test()

    def __call__(self):
        self.receive_request.Wait()
        actx = self.array_context
        remote_data = unflatten(self.array_context, self.bdry_discr,
                actx.from_numpy(self.remote_data_host))
        return [(self.insn_name, remote_data)], []


class MPISendFuture:
    def __init__(self, send_request):
        self.send_request = send_request

    def is_ready(self):
        return self.send_request.Test()

    def __call__(self):
        self.send_request.Wait()
        return [], []

# }}}


# {{{ bound operator

class BoundOperator:
    def __init__(self, dcoll, discr_code, eval_code, debug_flags,
            function_registry, exec_mapper_factory):
        self.dcoll = dcoll
        self.discr_code = discr_code
        self.eval_code = eval_code
        self.operator_data_cache = {}
        self.debug_flags = debug_flags
        self.function_registry = function_registry
        self.exec_mapper_factory = exec_mapper_factory

    def __str__(self):
        sep = 75 * "=" + "\n"
        return (
                sep
                + "DISCRETIZATION-SCOPE CODE\n"
                + sep
                + str(self.discr_code) + "\n"
                + sep
                + "PER-EVALUATION CODE\n"
                + sep
                + str(self.eval_code))

    def __call__(self, array_context: Optional[ArrayContext] = None,
            *, profile_data=None, log_quantities=None, **context):
        """
        :arg array_context: only needs to be supplied if no instances of
            :class:`~meshmode.dof_array.DOFArray` with a
            :class:`~meshmode.array_context.ArrayContext`
            are supplied as part of *context*.
        """

        # {{{ figure array context

        array_contexts = []
        if array_context is not None:
            if not isinstance(array_context, ArrayContext):
                raise TypeError(
                        "first positional argument (if supplied) must be "
                        "an ArrayContext")

            array_contexts.append(array_context)
        del array_context

        def look_for_array_contexts(ary):
            if isinstance(ary, DOFArray):
                if ary.array_context is not None:
                    array_contexts.append(ary.array_context)
            elif isinstance(ary, np.ndarray) and ary.dtype.char == "O":
                for idx in np.ndindex(ary.shape):
                    look_for_array_contexts(ary[idx])
            else:
                pass

        for val in context.values():
            look_for_array_contexts(val)

        if array_contexts:
            from pytools import is_single_valued
            if not is_single_valued(array_contexts):
                raise ValueError("arguments do not agree on an array context")

            array_context = array_contexts[0]
        else:
            raise ValueError("no array context given or available from arguments")

        # }}}

        # {{{ dcoll-scope evaluation

        if any(
                (result_var.name not in
                    self.dcoll._discr_scoped_subexpr_name_to_value)
                for result_var in self.discr_code.result):
            # need to do dcoll-scope evaluation
            dcoll_eval_context: Dict[str, ResultType] = {}
            self.discr_code.execute(
                    self.exec_mapper_factory(
                        array_context, dcoll_eval_context, self))

        # }}}

        return self.eval_code.execute(
                self.exec_mapper_factory(array_context, context, self),
                profile_data=profile_data,
                log_quantities=log_quantities)

# }}}


# {{{ process_sym_operator function

def process_sym_operator(dcoll, sym_operator, post_bind_mapper=None, dumper=None,
        local_only=None):
    if local_only is None:
        local_only = False

    if dumper is None:
        def dumper(name, sym_operator):
            return

    orig_sym_operator = sym_operator
    import grudge.symbolic.mappers as mappers

    dumper("before-bind", sym_operator)
    sym_operator = mappers.OperatorBinder()(sym_operator)

    mappers.ErrorChecker(dcoll.mesh)(sym_operator)

    sym_operator = \
            mappers.OppositeInteriorFaceSwapUniqueIDAssigner()(sym_operator)

    if not local_only:
        # {{{ broadcast root rank's symn_operator

        # also make sure all ranks had same orig_sym_operator

        if dcoll.mpi_communicator is not None:
            (mgmt_rank_orig_sym_operator, mgmt_rank_sym_operator) = \
                    dcoll.mpi_communicator.bcast(
                        (orig_sym_operator, sym_operator),
                        dcoll.get_management_rank_index())

            if not np.array_equal(mgmt_rank_orig_sym_operator, orig_sym_operator):
                raise ValueError("rank %d received a different symbolic "
                        "operator to bind from rank %d"
                        % (dcoll.mpi_communicator.Get_rank(),
                            dcoll.get_management_rank_index()))

            sym_operator = mgmt_rank_sym_operator

        # }}}

    if post_bind_mapper is not None:
        dumper("before-postbind", sym_operator)
        sym_operator = post_bind_mapper(sym_operator)

    dumper("before-empty-flux-killer", sym_operator)
    sym_operator = mappers.EmptyFluxKiller(dcoll.mesh)(sym_operator)

    dumper("before-cfold", sym_operator)
    sym_operator = mappers.CommutativeConstantFoldingMapper()(sym_operator)

    dumper("before-qcheck", sym_operator)
    sym_operator = mappers.QuadratureCheckerAndRemover(
            dcoll.discr_tag_to_group_factory)(sym_operator)

    # Work around https://github.com/numpy/numpy/issues/9438
    #
    # The idea is that we need 1j as an expression to survive
    # until code generation time. If it is evaluated and combined
    # with other constants, we will need to determine its size
    # (as np.complex64/128) within the expression. But because
    # of the above numpy bug, sized numbers are not likely to survive
    # expression building--so that's why we step in here to fix that.

    dumper("before-csize", sym_operator)
    sym_operator = mappers.ConstantToNumpyConversionMapper(
            real_type=dcoll.real_dtype.type,
            complex_type=dcoll.complex_dtype.type,
            )(sym_operator)

    dumper("before-global-to-reference", sym_operator)
    sym_operator = mappers.GlobalToReferenceMapper(dcoll)(sym_operator)

    dumper("before-distributed", sym_operator)

    if not local_only:
        volume_mesh = dcoll.discr_from_dd("vol").mesh
        from meshmode.distributed import get_connected_partitions
        connected_parts = get_connected_partitions(volume_mesh)

        if connected_parts:
            sym_operator = mappers.DistributedMapper(connected_parts)(sym_operator)

    dumper("before-imass", sym_operator)
    sym_operator = mappers.InverseMassContractor()(sym_operator)

    dumper("before-cfold-2", sym_operator)
    sym_operator = mappers.CommutativeConstantFoldingMapper()(sym_operator)

    # FIXME: Reenable derivative joiner
    # dumper("before-derivative-join", sym_operator)
    # sym_operator = mappers.DerivativeJoiner()(sym_operator)

    dumper("process-finished", sym_operator)

    return sym_operator

# }}}


def bind(discr, sym_operator, *, post_bind_mapper=lambda x: x,
        function_registry=base_function_registry,
        exec_mapper_factory=ExecutionMapper,
        debug_flags=frozenset(), local_only=None):
    """
    :param local_only: If *True*, *sym_operator* should oly be evaluated on the
        local part of the mesh. No inter-rank communication will take place.
        (However rank boundaries, tagged :class:`~meshmode.mesh.BTAG_PARTITION`,
        will not automatically be considered part of the domain boundary.)
    """
    # from grudge.symbolic.mappers import QuadratureUpsamplerRemover
    # sym_operator = QuadratureUpsamplerRemover(self.quad_min_degrees)(
    #         sym_operator)

    stage = [0]

    def dump_sym_operator(name, sym_operator):
        if "dump_sym_operator_stages" in debug_flags:
            from pytools.debug import open_unique_debug_file
            outf, name = open_unique_debug_file("%02d-%s" % (stage[0], name), ".txt")
            with outf:
                outf.write(sym.pretty(sym_operator))

            stage[0] += 1

    sym_operator = process_sym_operator(
            discr,
            sym_operator,
            post_bind_mapper=post_bind_mapper,
            dumper=dump_sym_operator,
            local_only=local_only)

    from grudge.symbolic.compiler import OperatorCompiler
    discr_code, eval_code = OperatorCompiler(discr, function_registry)(sym_operator)

    bound_op = BoundOperator(discr, discr_code, eval_code,
            function_registry=function_registry,
            exec_mapper_factory=exec_mapper_factory,
            debug_flags=debug_flags)

    if "dump_op_code" in debug_flags:
        from pytools.debug import open_unique_debug_file
        outf, _ = open_unique_debug_file("op-code", ".txt")
        with outf:
            outf.write(str(bound_op))

    if "dump_dataflow_graph" in debug_flags:
        discr_code.dump_dataflow_graph("discr")
        eval_code.dump_dataflow_graph("eval")

    return bound_op

# vim: foldmethod=marker<|MERGE_RESOLUTION|>--- conflicted
+++ resolved
@@ -33,12 +33,8 @@
 import loopy as lp
 import pyopencl.array  # noqa
 
-<<<<<<< HEAD
 from meshmode.dof_array import DOFArray, thaw, flatten, unflatten
 from meshmode.array_context import ArrayContext, make_loopy_program, IsDOFArray
-=======
-from meshmode.dof_array import DOFArray, flatten, unflatten
->>>>>>> 5143f74b
 
 import grudge.symbolic.mappers as mappers
 from grudge.symbolic.compiler import DiffBatchAssign
