--- conflicted
+++ resolved
@@ -25,12 +25,7 @@
 
 
 import numpy as np
-
-<<<<<<< HEAD
-#from loopy.version import LOOPY_USE_LANGUAGE_VERSION_2018_1  # noqa
-=======
 from loopy.version import LOOPY_USE_LANGUAGE_VERSION_2018_2  # noqa
->>>>>>> b7ab4f62
 from pytools import RecordWithoutPickling
 
 
