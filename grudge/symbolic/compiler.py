--- conflicted
+++ resolved
@@ -32,11 +32,7 @@
 from pymbolic.primitives import Variable, Subscript
 from sys import intern
 from functools import reduce
-<<<<<<< HEAD
-=======
-
 from loopy import ScalarCallable
->>>>>>> 5143f74b
 from loopy.version import LOOPY_USE_LANGUAGE_VERSION_2018_2  # noqa: F401
 from meshmode.array_context import IsDOFArray, ParameterValue
 
