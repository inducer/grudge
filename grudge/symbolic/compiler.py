--- conflicted
+++ resolved
@@ -32,12 +32,7 @@
 from pymbolic.primitives import Variable, Subscript
 from sys import intern
 from functools import reduce
-
-<<<<<<< HEAD
-#from loopy.version import LOOPY_USE_LANGUAGE_VERSION_2018_1  # noqa: F401
-=======
 from loopy.version import LOOPY_USE_LANGUAGE_VERSION_2018_2  # noqa: F401
->>>>>>> b7ab4f62
 
 
 # {{{ instructions
