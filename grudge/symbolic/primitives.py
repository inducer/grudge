"""Operator template language: primitives."""

__copyright__ = "Copyright (C) 2008-2017 Andreas Kloeckner, Bogdan Enache"

__license__ = """
Permission is hereby granted, free of charge, to any person obtaining a copy
of this software and associated documentation files (the "Software"), to deal
in the Software without restriction, including without limitation the rights
to use, copy, modify, merge, publish, distribute, sublicense, and/or sell
copies of the Software, and to permit persons to whom the Software is
furnished to do so, subject to the following conditions:

The above copyright notice and this permission notice shall be included in
all copies or substantial portions of the Software.

THE SOFTWARE IS PROVIDED "AS IS", WITHOUT WARRANTY OF ANY KIND, EXPRESS OR
IMPLIED, INCLUDING BUT NOT LIMITED TO THE WARRANTIES OF MERCHANTABILITY,
FITNESS FOR A PARTICULAR PURPOSE AND NONINFRINGEMENT. IN NO EVENT SHALL THE
AUTHORS OR COPYRIGHT HOLDERS BE LIABLE FOR ANY CLAIM, DAMAGES OR OTHER
LIABILITY, WHETHER IN AN ACTION OF CONTRACT, TORT OR OTHERWISE, ARISING FROM,
OUT OF OR IN CONNECTION WITH THE SOFTWARE OR THE USE OR OTHER DEALINGS IN
THE SOFTWARE.
"""

from sys import intern

import numpy as np
from pytools.obj_array import make_obj_array

import pymbolic.primitives as prim
from pymbolic.primitives import (
        Variable as VariableBase,
        CommonSubexpression as CommonSubexpressionBase,
        cse_scope as cse_scope_base,
        make_common_subexpression as cse)
from pymbolic.geometric_algebra import MultiVector
from grudge.trace_pair import TracePair


class ExpressionBase(prim.Expression):
    def make_stringifier(self, originating_stringifier=None):
        from grudge.symbolic.mappers import StringifyMapper
        return StringifyMapper()


__doc__ = """

.. currentmodule:: grudge.sym

Symbols
^^^^^^^

.. autoclass:: Variable
.. autoclass:: ScalarVariable
.. autoclass:: FunctionSymbol

.. autofunction:: make_sym_array
.. autofunction:: make_sym_mv

.. function :: fabs(arg)
.. function :: sqrt(arg)
.. function :: exp(arg)
.. function :: sin(arg)
.. function :: cos(arg)
.. function :: besesl_j(n, arg)
.. function :: besesl_y(n, arg)

Helpers
^^^^^^^

.. autoclass:: OperatorBinding
.. autoclass:: PrioritizedSubexpression
.. autoclass:: Ones

Geometry data
^^^^^^^^^^^^^

.. autoclass:: NodeCoordinateComponent
.. autofunction:: nodes
.. autofunction:: mv_nodes
.. autofunction:: forward_metric_derivative
.. autofunction:: inverse_metric_derivative
.. autofunction:: forward_metric_derivative_mat
.. autofunction:: inverse_metric_derivative_mat
.. autofunction:: first_fundamental_form
.. autofunction:: inverse_first_fundamental_form
.. autofunction:: inverse_surface_metric_derivative
.. autofunction:: second_fundamental_form
.. autofunction:: shape_operator
.. autofunction:: pseudoscalar
.. autofunction:: area_element
.. autofunction:: mv_normal
.. autofunction:: normal
.. autofunction:: surface_normal
.. autofunction:: summed_curvature
.. autofunction:: mean_curvature

Symbolic trace pair functions
^^^^^^^^^^^^^^^^^^^^^^^^^^^^^

.. autofunction:: int_tpair
.. autofunction:: bv_tpair
.. autofunction:: bdry_tpair
"""


# {{{ has-dof-desc mix-in

class HasDOFDesc:
    """
    .. attribute:: dd

        an instance of :class:`grudge.dof_desc.DOFDesc` describing the
        discretization on which this property is given.
    """

    def __init__(self, *args, **kwargs):
        # The remaining arguments are passed to the chained superclass.

        if "dd" in kwargs:
            dd = kwargs.pop("dd")
        else:
            dd = args[-1]
            args = args[:-1]

        super().__init__(*args, **kwargs)
        self.dd = dd

    def __getinitargs__(self):
        return (self.dd,)

    def with_dd(self, dd):
        """Return a copy of *self*, modified to the given DOF descriptor.
        """
        return type(self)(*self.__getinitargs__())

# }}}


# {{{ variables

class cse_scope(cse_scope_base):        # noqa: N801
    DISCRETIZATION = "grudge_discretization"


class Variable(HasDOFDesc, ExpressionBase, VariableBase):
    """A user-supplied input variable with a known
    :class:`grudge.dof_desc.DOFDesc`.
    """
    init_arg_names = ("name", "dd")

    def __init__(self, name, dd=None):
        import grudge.dof_desc as dof_desc

        if dd is None:
            dd = dof_desc.DD_VOLUME

        super().__init__(name, dd)

    def __getinitargs__(self):
        return (self.name, self.dd,)

    mapper_method = "map_grudge_variable"


var = Variable


class ScalarVariable(Variable):
    def __init__(self, name):
        import grudge.dof_desc as dof_desc

        super().__init__(name, dof_desc.DD_SCALAR)


def make_sym_array(name, shape, dd=None):
    def var_factory(name):
        return Variable(name, dd)

    return prim.make_sym_array(name, shape, var_factory)


def make_sym_mv(name, dim, var_factory=None):
    return MultiVector(
            make_sym_array(name, dim, var_factory))


class FunctionSymbol(ExpressionBase, VariableBase):
    """A symbol to be used as the function argument of
    :class:`~pymbolic.primitives.Call`.
    """

    def __call__(self, *exprs):
        from pytools.obj_array import obj_array_vectorize_n_args
        return obj_array_vectorize_n_args(
                super().__call__, *exprs)

    mapper_method = "map_function_symbol"


fabs = FunctionSymbol("fabs")
sqrt = FunctionSymbol("sqrt")
exp = FunctionSymbol("exp")
sin = FunctionSymbol("sin")
cos = FunctionSymbol("cos")
atan2 = FunctionSymbol("atan2")
bessel_j = FunctionSymbol("bessel_j")
bessel_y = FunctionSymbol("bessel_y")

# }}}


# {{{ technical helpers

class OperatorBinding(ExpressionBase):
    init_arg_names = ("op", "field")

    def __init__(self, op, field):
        self.op = op
        self.field = field

    mapper_method = intern("map_operator_binding")

    def __getinitargs__(self):
        return self.op, self.field

    def is_equal(self, other):
        return (other.__class__ == self.__class__
                and other.op == self.op
                and np.array_equal(other.field, self.field))

    def get_hash(self):
        from pytools.obj_array import obj_array_to_hashable
        return hash((self.__class__, self.op, obj_array_to_hashable(self.field)))


class PrioritizedSubexpression(CommonSubexpressionBase):
    """When the optemplate-to-code transformation is performed,
    prioritized subexpressions  work like common subexpression in
    that they are assigned their own separate identifier/register
    location. In addition to this behavior, prioritized subexpressions
    are evaluated with a settable priority, allowing the user to
    expedite or delay the evaluation of the subexpression.
    """

    def __init__(self, child, priority=0):
        super().__init__(child)
        self.priority = priority

    def __getinitargs__(self):
        return (self.child, self.priority)

    def get_extra_properties(self):
        return {"priority": self.priority}

# }}}


class Ones(HasDOFDesc, ExpressionBase):
    mapper_method = intern("map_ones")


class _SignedFaceOnes(HasDOFDesc, ExpressionBase):
    """Produces DoFs on a face that are :math:`-1` if their corresponding
    face number is odd and :math:`+1` if it is even.
    *dd* must refer to a 0D (point-shaped) trace domain.
    This is based on the face order of
    :meth:`meshmode.mesh.MeshElementGroup.face_vertex_indices`.

   .. note::

       This is used as a hack to generate normals with the correct orientation
       in 1D problems, and so far only intended for this particular use cases.
       (If you can think of a better way, please speak up!)
    """

    def __init__(self, dd):
        import grudge.dof_desc as dof_desc

        dd = dof_desc.as_dofdesc(dd)
        assert dd.is_trace()
        super().__init__(dd)

    mapper_method = intern("map_signed_face_ones")


# {{{ geometry data

class DiscretizationProperty(HasDOFDesc, ExpressionBase):
    pass


class NodeCoordinateComponent(DiscretizationProperty):
    def __init__(self, axis, dd=None):
        if not dd.is_discretized():
            raise ValueError("dd must be a discretization for "
                    "NodeCoordinateComponent")

        super().__init__(dd)
        self.axis = axis

        assert dd.domain_tag is not None

    init_arg_names = ("axis", "dd")

    def __getinitargs__(self):
        return (self.axis, self.dd)

    mapper_method = intern("map_node_coordinate_component")


def nodes(ambient_dim, dd=None):
    import grudge.dof_desc as dof_desc

    if dd is None:
        dd = dof_desc.DD_VOLUME

    dd = dof_desc.as_dofdesc(dd)

    return np.array([NodeCoordinateComponent(i, dd)
        for i in range(ambient_dim)], dtype=object)


def mv_nodes(ambient_dim, dd=None):
    return MultiVector(nodes(ambient_dim, dd))


def forward_metric_nth_derivative(xyz_axis, ref_axes, dd=None):
    r"""
    Pointwise metric derivatives representing repeated derivatives

    .. math::

        \frac{\partial^n x_{\mathrm{xyz\_axis}} }{\partial r_{\mathrm{ref\_axes}}}

    where *ref_axes* is a multi-index description.

    :arg ref_axes: a :class:`tuple` of tuples indicating indices of
        coordinate axes of the reference element to the number of derivatives
        which will be taken. For example, the value ``((0, 2), (1, 1))``
        indicates taking the second derivative with respect to the first
        axis and the first derivative with respect to the second
        axis. Each axis must occur only once and the tuple must be sorted
        by the axis index.

        May also be a singile integer *i*, which is viewed as equivalent
        to ``((i, 1),)``.
    """
    import grudge.dof_desc as dof_desc

    if isinstance(ref_axes, int):
        ref_axes = ((ref_axes, 1),)

    if not isinstance(ref_axes, tuple):
        raise ValueError("ref_axes must be a tuple")

    if tuple(sorted(ref_axes)) != ref_axes:
        raise ValueError("ref_axes must be sorted")

    if len(dict(ref_axes)) != len(ref_axes):
        raise ValueError("ref_axes must not contain an axis more than once")

    if dd is None:
        dd = dof_desc.DD_VOLUME
    inner_dd = dd.with_discr_tag(dof_desc.DISCR_TAG_BASE)

    from pytools import flatten
    flat_ref_axes = flatten([rst_axis] * n for rst_axis, n in ref_axes)

    from grudge.symbolic.operators import RefDiffOperator
    result = NodeCoordinateComponent(xyz_axis, inner_dd)
    for rst_axis in flat_ref_axes:
        result = RefDiffOperator(rst_axis, inner_dd)(result)

    if dd.uses_quadrature():
        from grudge.symbolic.operators import project
        result = project(inner_dd, dd)(result)

    return result


def forward_metric_derivative(xyz_axis, rst_axis, dd=None):
    r"""
    Pointwise metric derivatives representing

    .. math::

        \frac{\partial x_{\mathrm{xyz\_axis}} }{\partial r_{\mathrm{rst\_axis}}}
    """

    return forward_metric_nth_derivative(xyz_axis, rst_axis, dd=dd)


def forward_metric_derivative_vector(ambient_dim, rst_axis, dd=None):
    return make_obj_array([
        forward_metric_derivative(i, rst_axis, dd=dd)
        for i in range(ambient_dim)])


def forward_metric_derivative_mv(ambient_dim, rst_axis, dd=None):
    return MultiVector(
        forward_metric_derivative_vector(ambient_dim, rst_axis, dd=dd))


def parametrization_derivative(ambient_dim, dim=None, dd=None):
    if dim is None:
        dim = ambient_dim

    if dim == 0:
        from pymbolic.geometric_algebra import get_euclidean_space
        return MultiVector(_SignedFaceOnes(dd),
                space=get_euclidean_space(ambient_dim))

    from pytools import product
    return product(
        forward_metric_derivative_mv(ambient_dim, rst_axis, dd)
        for rst_axis in range(dim))


def inverse_metric_derivative(rst_axis, xyz_axis, ambient_dim, dim=None,
        dd=None):
    if dim is None:
        dim = ambient_dim

    if dim != ambient_dim:
        raise ValueError("not clear what inverse_metric_derivative means if "
                "the derivative matrix is not square")

    par_vecs = [
        forward_metric_derivative_mv(ambient_dim, rst, dd)
        for rst in range(dim)]

    # Yay Cramer's rule! (o rly?)
    from functools import reduce, partial
    from operator import xor as outerprod_op
    outerprod = partial(reduce, outerprod_op)

    def outprod_with_unit(i, at):
        unit_vec = np.zeros(dim)
        unit_vec[i] = 1

        vecs = par_vecs[:]
        vecs[at] = MultiVector(unit_vec)

        return outerprod(vecs)

    volume_pseudoscalar_inv = cse(outerprod(
        forward_metric_derivative_mv(
            ambient_dim, rst_axis, dd=dd)
        for rst_axis in range(dim)).inv())

    return cse(
            (outprod_with_unit(xyz_axis, rst_axis)
                * volume_pseudoscalar_inv).as_scalar(),
            prefix="dr%d_dx%d" % (rst_axis, xyz_axis),
            scope=cse_scope.DISCRETIZATION)


def forward_metric_derivative_mat(ambient_dim, dim=None, dd=None):
    if dim is None:
        dim = ambient_dim

    result = np.zeros((ambient_dim, dim), dtype=object)
    for j in range(dim):
        result[:, j] = forward_metric_derivative_vector(ambient_dim, j, dd=dd)

    return result


def inverse_metric_derivative_mat(ambient_dim, dim=None, dd=None):
    if dim is None:
        dim = ambient_dim

    result = np.zeros((ambient_dim, dim), dtype=object)
    for i in range(dim):
        for j in range(ambient_dim):
            result[i, j] = inverse_metric_derivative(
                    i, j, ambient_dim, dim, dd=dd)

    return result


def first_fundamental_form(ambient_dim, dim=None, dd=None):
    if dim is None:
        dim = ambient_dim - 1

    mder = forward_metric_derivative_mat(ambient_dim, dim=dim, dd=dd)
    return cse(mder.T.dot(mder), "form1_mat", cse_scope.DISCRETIZATION)


def inverse_first_fundamental_form(ambient_dim, dim=None, dd=None):
    if dim is None:
        dim = ambient_dim - 1

    if ambient_dim == dim:
        inv_mder = inverse_metric_derivative_mat(ambient_dim, dim=dim, dd=dd)
        inv_form1 = inv_mder.dot(inv_mder.T)
    else:
        form1 = first_fundamental_form(ambient_dim, dim, dd)

        if dim == 1:
            inv_form1 = np.array([[1.0/form1[0, 0]]], dtype=object)
        elif dim == 2:
            (E, F), (_, G) = form1      # noqa: N806
            inv_form1 = 1.0 / (E * G - F * F) * np.array([
                [G, -F], [-F, E]
                ], dtype=object)
        else:
            raise ValueError("%dD surfaces not supported" % dim)

    return cse(inv_form1, "inv_form1_mat", cse_scope.DISCRETIZATION)


def inverse_surface_metric_derivative(rst_axis, xyz_axis,
        ambient_dim, dim=None, dd=None):
    if dim is None:
        dim = ambient_dim - 1

    if ambient_dim == dim:
        return inverse_metric_derivative(rst_axis, xyz_axis,
                ambient_dim, dim=dim, dd=dd)
    else:
        inv_form1 = inverse_first_fundamental_form(ambient_dim, dim=dim, dd=dd)
        imd = sum(
                inv_form1[rst_axis, d]*forward_metric_derivative(xyz_axis, d, dd=dd)
                for d in range(dim))

        return cse(imd,
                prefix="ds%d_dx%d" % (rst_axis, xyz_axis),
                scope=cse_scope.DISCRETIZATION)


def second_fundamental_form(ambient_dim, dim=None, dd=None):
    if dim is None:
        dim = ambient_dim - 1

    normal = surface_normal(ambient_dim, dim=dim, dd=dd).as_vector()
    if dim == 1:
        second_ref_axes = [((0, 2),)]
    elif dim == 2:
        second_ref_axes = [((0, 2),), ((0, 1), (1, 1)), ((1, 2),)]
    else:
        raise ValueError("%dD surfaces not supported" % dim)

    from pytools import flatten
    form2 = np.empty((dim, dim), dtype=object)
    for ref_axes in second_ref_axes:
        i, j = flatten([rst_axis] * n for rst_axis, n in ref_axes)

        ruv = np.array([
            forward_metric_nth_derivative(xyz_axis, ref_axes, dd=dd)
            for xyz_axis in range(ambient_dim)])
        form2[i, j] = form2[j, i] = normal.dot(ruv)

    return cse(form2, "form2_mat", cse_scope.DISCRETIZATION)


def shape_operator(ambient_dim, dim=None, dd=None):
    if dim is None:
        dim = ambient_dim - 1

    inv_form1 = inverse_first_fundamental_form(ambient_dim, dim=dim, dd=dd)
    form2 = second_fundamental_form(ambient_dim, dim=dim, dd=dd)

    return cse(-form2.dot(inv_form1), "shape_operator", cse_scope.DISCRETIZATION)


def pseudoscalar(ambient_dim, dim=None, dd=None):
    if dim is None:
        dim = ambient_dim

    return parametrization_derivative(ambient_dim, dim, dd=dd).project_max_grade()


def area_element(ambient_dim, dim=None, dd=None):
    return cse(
            sqrt(
                pseudoscalar(ambient_dim, dim, dd=dd)
                .norm_squared()),
            "area_element", cse_scope.DISCRETIZATION)


def surface_normal(ambient_dim, dim=None, dd=None):
    import grudge.dof_desc as dof_desc

    dd = dof_desc.as_dofdesc(dd)
    if dim is None:
        dim = ambient_dim - 1

    # NOTE: Don't be tempted to add a sign here. As it is, it produces
    # exterior normals for positively oriented curves.

    pder = pseudoscalar(ambient_dim, dim, dd=dd) \
            / area_element(ambient_dim, dim, dd=dd)

    # Dorst Section 3.7.2
    return cse(pder << pder.I.inv(),
            "surface_normal",
            cse_scope.DISCRETIZATION)


def mv_normal(dd, ambient_dim, dim=None):
    """Exterior unit normal as a :class:`~pymbolic.geometric_algebra.MultiVector`."""
    import grudge.dof_desc as dof_desc

    dd = dof_desc.as_dofdesc(dd)
    if not dd.is_trace():
        raise ValueError("may only request normals on boundaries")

    if dim is None:
        dim = ambient_dim - 1

    if dim == ambient_dim - 1:
        return surface_normal(ambient_dim, dim=dim, dd=dd)

    # NOTE: In the case of (d - 2)-dimensional curves, we don't really have
    # enough information on the face to decide what an "exterior face normal"
    # is (e.g the "normal" to a 1D curve in 3D space is actually a
    # "normal plane")
    #
    # The trick done here is that we take the surface normal, move it to the
    # face and then take a cross product with the face tangent to get the
    # correct exterior face normal vector.
    assert dim == ambient_dim - 2

    from grudge.symbolic.operators import project
    import grudge.dof_desc as dof_desc

    volm_normal = (
            surface_normal(ambient_dim, dim=dim + 1,
                           dd=dof_desc.DD_VOLUME)
            .map(project(dof_desc.DD_VOLUME, dd)))
    pder = pseudoscalar(ambient_dim, dim, dd=dd)

    mv = cse(-(volm_normal ^ pder) << volm_normal.I.inv(),
            "face_normal",
            cse_scope.DISCRETIZATION)

    return cse(mv / sqrt(mv.norm_squared()),
            "unit_face_normal",
            cse_scope.DISCRETIZATION)


def normal(dd, ambient_dim, dim=None):
    return mv_normal(dd, ambient_dim, dim).as_vector()


def summed_curvature(ambient_dim, dim=None, dd=None):
    """Sum of the principal curvatures"""

    if dim is None:
        dim = ambient_dim - 1

    if ambient_dim == 1:
        return 0.0

    if ambient_dim == dim:
        return 0.0

    op = shape_operator(ambient_dim, dim=dim, dd=dd)
    return cse(np.trace(op), "summed_curvature", cse_scope.DISCRETIZATION)


def mean_curvature(ambient_dim, dim=None, dd=None):
    """Averaged (by dimension) sum of the principal curvatures."""
    return 1.0 / (ambient_dim-1.0) * summed_curvature(ambient_dim, dim=dim, dd=dd)

# }}}


<<<<<<< HEAD
# {{{ trace pair

class TracePair:
    """
    .. attribute:: dd

        an instance of :class:`grudge.dof_desc.DOFDesc` describing the
        discretization on which :attr:`interior` and :attr:`exterior`
        live.

    .. attribute:: interior

        a value (symbolic expression or :class:`~meshmode.dof_array.DOFArray`
        or object array of either) representing the interior value to
        be used for the flux.

    .. attribute:: exterior

        a value (symbolic expression or :class:`~meshmode.dof_array.DOFArray`
        or object array of either) representing the exterior value to
        be used for the flux.

    .. note::

        :class:`TracePair` is used both by the symbolic and the eager interface,
        with symbolic information or concrete data.
    """
    def __init__(self, dd, *, interior, exterior):
        """
        """
        import grudge.dof_desc as dof_desc

        self.dd = dof_desc.as_dofdesc(dd)
        self.interior = interior
        self.exterior = exterior

    def __getitem__(self, index):
        return TracePair(
                self.dd,
                interior=self.interior[index],
                exterior=self.exterior[index])

    def __len__(self):
        assert len(self.exterior) == len(self.interior)
        return len(self.exterior)

    @property
    def int(self):
        return self.interior

    @property
    def ext(self):
        return self.exterior

    @property
    def avg(self):
        return 0.5*(self.int + self.ext)

    @property
    def diff(self):
        return self.ext - self.int

=======
# {{{ Symbolic trace pair functions
>>>>>>> 1a1330be

def int_tpair(expression, qtag=None, from_dd=None):
    from meshmode.discretization.connection import FACE_RESTR_INTERIOR
    from grudge.symbolic.operators import project, OppositeInteriorFaceSwap
    import grudge.dof_desc as dof_desc

    if from_dd is None:
        from_dd = dof_desc.DD_VOLUME
    assert not from_dd.uses_quadrature()

    trace_dd = dof_desc.DOFDesc(FACE_RESTR_INTERIOR, qtag)
    if from_dd.domain_tag == trace_dd.domain_tag:
        i = expression
    else:
        i = project(from_dd, trace_dd.with_qtag(None))(expression)
    e = cse(OppositeInteriorFaceSwap()(i))

    if trace_dd.uses_quadrature():
        i = cse(project(trace_dd.with_qtag(None), trace_dd)(i))
        e = cse(project(trace_dd.with_qtag(None), trace_dd)(e))

    return TracePair(trace_dd, interior=i, exterior=e)


def bdry_tpair(dd, interior, exterior):
    """
    :arg interior: an expression that already lives on the boundary
        representing the interior value to be used
        for the flux.
    :arg exterior: an expression that already lives on the boundary
        representing the exterior value to be used
        for the flux.
    """
    return TracePair(dd, interior=interior, exterior=exterior)


def bv_tpair(dd, interior, exterior):
    """
    :arg interior: an expression that lives in the volume
        and will be restricted to the boundary identified by
        *tag* before use.
    :arg exterior: an expression that already lives on the boundary
        representing the exterior value to be used
        for the flux.
    """
    from grudge.symbolic.operators import project
    interior = cse(project("vol", dd)(interior))
    return TracePair(dd, interior=interior, exterior=exterior)

# }}}


# vim: foldmethod=marker<|MERGE_RESOLUTION|>--- conflicted
+++ resolved
@@ -667,73 +667,8 @@
 
 # }}}
 
-
-<<<<<<< HEAD
-# {{{ trace pair
-
-class TracePair:
-    """
-    .. attribute:: dd
-
-        an instance of :class:`grudge.dof_desc.DOFDesc` describing the
-        discretization on which :attr:`interior` and :attr:`exterior`
-        live.
-
-    .. attribute:: interior
-
-        a value (symbolic expression or :class:`~meshmode.dof_array.DOFArray`
-        or object array of either) representing the interior value to
-        be used for the flux.
-
-    .. attribute:: exterior
-
-        a value (symbolic expression or :class:`~meshmode.dof_array.DOFArray`
-        or object array of either) representing the exterior value to
-        be used for the flux.
-
-    .. note::
-
-        :class:`TracePair` is used both by the symbolic and the eager interface,
-        with symbolic information or concrete data.
-    """
-    def __init__(self, dd, *, interior, exterior):
-        """
-        """
-        import grudge.dof_desc as dof_desc
-
-        self.dd = dof_desc.as_dofdesc(dd)
-        self.interior = interior
-        self.exterior = exterior
-
-    def __getitem__(self, index):
-        return TracePair(
-                self.dd,
-                interior=self.interior[index],
-                exterior=self.exterior[index])
-
-    def __len__(self):
-        assert len(self.exterior) == len(self.interior)
-        return len(self.exterior)
-
-    @property
-    def int(self):
-        return self.interior
-
-    @property
-    def ext(self):
-        return self.exterior
-
-    @property
-    def avg(self):
-        return 0.5*(self.int + self.ext)
-
-    @property
-    def diff(self):
-        return self.ext - self.int
-
-=======
 # {{{ Symbolic trace pair functions
->>>>>>> 1a1330be
+
 
 def int_tpair(expression, qtag=None, from_dd=None):
     from meshmode.discretization.connection import FACE_RESTR_INTERIOR
