--- conflicted
+++ resolved
@@ -40,11 +40,8 @@
         PyOpenCLArrayContext as _PyOpenCLArrayContextBase,
         PytatoPyOpenCLArrayContext as _PytatoPyOpenCLArrayContextBase)
 from pyrsistent import pmap
-<<<<<<< HEAD
-=======
 from warnings import warn
 
->>>>>>> db6e6278
 import logging
 logger = logging.getLogger(__name__)
 
