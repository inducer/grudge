"""
.. autoclass:: PyOpenCLArrayContext
.. autoclass:: PytatoPyOpenCLArrayContext
.. autoclass:: MPIBasedArrayContext
.. autoclass:: MPIPyOpenCLArrayContext
.. class:: MPIPytatoArrayContext
.. autofunction:: get_reasonable_array_context_class
"""

__copyright__ = "Copyright (C) 2020 Andreas Kloeckner"

__license__ = """
Permission is hereby granted, free of charge, to any person obtaining a copy
of this software and associated documentation files (the "Software"), to deal
in the Software without restriction, including without limitation the rights
to use, copy, modify, merge, publish, distribute, sublicense, and/or sell
copies of the Software, and to permit persons to whom the Software is
furnished to do so, subject to the following conditions:

The above copyright notice and this permission notice shall be included in
all copies or substantial portions of the Software.

THE SOFTWARE IS PROVIDED "AS IS", WITHOUT WARRANTY OF ANY KIND, EXPRESS OR
IMPLIED, INCLUDING BUT NOT LIMITED TO THE WARRANTIES OF MERCHANTABILITY,
FITNESS FOR A PARTICULAR PURPOSE AND NONINFRINGEMENT. IN NO EVENT SHALL THE
AUTHORS OR COPYRIGHT HOLDERS BE LIABLE FOR ANY CLAIM, DAMAGES OR OTHER
LIABILITY, WHETHER IN AN ACTION OF CONTRACT, TORT OR OTHERWISE, ARISING FROM,
OUT OF OR IN CONNECTION WITH THE SOFTWARE OR THE USE OR OTHER DEALINGS IN
THE SOFTWARE.
"""

# {{{ imports

from typing import (
        TYPE_CHECKING, Mapping, Tuple, Any, Callable, Optional, Type,
        FrozenSet)
from dataclasses import dataclass
from pytools.tag import Tag
from meshmode.array_context import (
        PyOpenCLArrayContext as _PyOpenCLArrayContextBase,
        PytatoPyOpenCLArrayContext as _PytatoPyOpenCLArrayContextBase)
<<<<<<< HEAD
=======
from pyrsistent import pmap

>>>>>>> 89407f6a
import logging
logger = logging.getLogger(__name__)

try:
    # FIXME: temporary workaround while SingleGridWorkBalancingPytatoArrayContext
    # is not available in meshmode's main branch
    # (it currently needs
    # https://github.com/kaushikcfd/meshmode/tree/pytato-array-context-transforms)
    from meshmode.array_context import SingleGridWorkBalancingPytatoArrayContext

    try:
        # Crude check if we have the correct loopy branch
        # (https://github.com/kaushikcfd/loopy/tree/pytato-array-context-transforms)
        from loopy.codegen.result import get_idis_for_kernel  # noqa
    except ImportError:
        from warnings import warn
        warn("Your loopy and meshmode branches are mismatched. "
             "Please make sure that you have the "
             "https://github.com/kaushikcfd/loopy/tree/pytato-array-context-transforms "  # noqa
             "branch of loopy.")
        _HAVE_SINGLE_GRID_WORK_BALANCING = False
    else:
        _HAVE_SINGLE_GRID_WORK_BALANCING = True

except ImportError:
    _HAVE_SINGLE_GRID_WORK_BALANCING = False

from arraycontext.pytest import (
        _PytestPyOpenCLArrayContextFactoryWithClass,
        _PytestPytatoPyOpenCLArrayContextFactory,
        register_pytest_array_context_factory)
from arraycontext import ArrayContext
from arraycontext.container import ArrayContainer
from arraycontext.impl.pytato.compile import LazilyCompilingFunctionCaller

if TYPE_CHECKING:
    import pytato as pt
    from pytato.partition import PartId
    from pytato.distributed import DistributedGraphPartition
    import pyopencl
    import pyopencl.tools
    from mpi4py import MPI


class PyOpenCLArrayContext(_PyOpenCLArrayContextBase):
    """Inherits from :class:`meshmode.array_context.PyOpenCLArrayContext`. Extends it
    to understand :mod:`grudge`-specific transform metadata. (Of which there isn't
    any, for now.)
    """
    def __init__(self, queue: "pyopencl.CommandQueue",
            allocator: Optional["pyopencl.tools.AllocatorInterface"] = None,
            wait_event_queue_length: Optional[int] = None,
            force_device_scalars: bool = False) -> None:

        if allocator is None:
            from warnings import warn
            warn("No memory allocator specified, please pass one. "
                 "(Preferably a pyopencl.tools.MemoryPool in order "
                 "to reduce device allocations)")

        super().__init__(queue, allocator,
                         wait_event_queue_length, force_device_scalars)

# }}}


# {{{ pytato

class PytatoPyOpenCLArrayContext(_PytatoPyOpenCLArrayContextBase):
    """Inherits from :class:`meshmode.array_context.PytatoPyOpenCLArrayContext`.
    Extends it to understand :mod:`grudge`-specific transform metadata. (Of
    which there isn't any, for now.)
    """
    def __init__(self, queue, allocator=None):
        if allocator is None:
            from warnings import warn
            warn("No memory allocator specified, please pass one. "
                 "(Preferably a pyopencl.tools.MemoryPool in order "
                 "to reduce device allocations)")
        super().__init__(queue, allocator)

# }}}


class MPIBasedArrayContext:
    mpi_communicator: "MPI.Comm"


# {{{ distributed + pytato

class _DistributedLazilyCompilingFunctionCaller(LazilyCompilingFunctionCaller):
    def _dag_to_compiled_func(self, dict_of_named_arrays,
            input_id_to_name_in_program, output_id_to_name_in_program,
            output_template):

        from pytato.transform import deduplicate_data_wrappers
        dict_of_named_arrays = deduplicate_data_wrappers(dict_of_named_arrays)

        from pytato import find_distributed_partition
        distributed_partition = find_distributed_partition(dict_of_named_arrays)

        # {{{ turn symbolic tags into globally agreed-upon integers

        from pytato.distributed import number_distributed_tags
        prev_mpi_base_tag = self.actx.mpi_base_tag

        # type-ignore-reason: 'PytatoPyOpenCLArrayContext' has no 'mpi_communicator'
        # pylint: disable=no-member
        distributed_partition, _new_mpi_base_tag = number_distributed_tags(
                self.actx.mpi_communicator,
                distributed_partition,
                base_tag=prev_mpi_base_tag)

        assert prev_mpi_base_tag == self.actx.mpi_base_tag
        # FIXME: Updating stuff inside the array context from here is *cough*
        # not super pretty.
        self.actx.mpi_base_tag = _new_mpi_base_tag

        # }}}

        part_id_to_prg = {}
        name_in_program_to_tags = pmap()
        name_in_program_to_axes = pmap()

        from pytato import DictOfNamedArrays
        for part in distributed_partition.parts.values():
            d = DictOfNamedArrays(
                        {var_name: distributed_partition.var_name_to_result[var_name]
                            for var_name in part.output_names
                         })
            (
                part_id_to_prg[part.pid],
                part_prg_name_to_tags,
                part_prg_name_to_axes
            ) = self._dag_to_transformed_loopy_prg(d)

            assert not (set(name_in_program_to_tags.keys())
                        & set(part_prg_name_to_tags.keys()))
            assert not (set(name_in_program_to_axes.keys())
                        & set(part_prg_name_to_axes.keys()))
            name_in_program_to_tags = name_in_program_to_tags.update(
                part_prg_name_to_tags)
            name_in_program_to_axes = name_in_program_to_axes.update(
                part_prg_name_to_axes)

        return _DistributedCompiledFunction(
                actx=self.actx,
                distributed_partition=distributed_partition,
                part_id_to_prg=part_id_to_prg,
                input_id_to_name_in_program=input_id_to_name_in_program,
                output_id_to_name_in_program=output_id_to_name_in_program,
                name_in_program_to_tags=name_in_program_to_tags,
                name_in_program_to_axes=name_in_program_to_axes,
                output_template=output_template)


@dataclass(frozen=True)
class _DistributedCompiledFunction:
    """
    A callable which captures the :class:`pytato.target.BoundProgram`  resulting
    from calling :attr:`~LazilyCompilingFunctionCaller.f` with a given set of
    input types, and generating :mod:`loopy` IR from it.

    .. attribute:: pytato_program

    .. attribute:: input_id_to_name_in_program

        A mapping from input id to the placeholder name in
        :attr:`CompiledFunction.pytato_program`. Input id is represented as the
        position of :attr:`~LazilyCompilingFunctionCaller.f`'s argument augmented
        with the leaf array's key if the argument is an array container.

    .. attribute:: output_id_to_name_in_program

        A mapping from output id to the name of
        :class:`pytato.array.NamedArray` in
        :attr:`CompiledFunction.pytato_program`. Output id is represented by
        the key of a leaf array in the array container
        :attr:`CompiledFunction.output_template`.

    .. attribute:: output_template

       An instance of :class:`arraycontext.ArrayContainer` that is the return
       type of the callable.
    """

    actx: "MPISingleGridWorkBalancingPytatoArrayContext"
    distributed_partition: "DistributedGraphPartition"
    part_id_to_prg: "Mapping[PartId, pt.target.BoundProgram]"
    input_id_to_name_in_program: Mapping[Tuple[Any, ...], str]
    output_id_to_name_in_program: Mapping[Tuple[Any, ...], str]
    name_in_program_to_tags: Mapping[str, FrozenSet[Tag]]
    name_in_program_to_axes: Mapping[str, Tuple["pt.Axis", ...]]
    output_template: ArrayContainer

    def __call__(self, arg_id_to_arg) -> ArrayContainer:
        """
        :arg arg_id_to_arg: Mapping from input id to the passed argument. See
            :attr:`CompiledFunction.input_id_to_name_in_program` for input id's
            representation.
        """

        from arraycontext.impl.pytato.compile import _args_to_cl_buffers
        from arraycontext.impl.pyopencl.taggable_cl_array import to_tagged_cl_array
        from arraycontext.impl.pytato.utils import get_cl_axes_from_pt_axes
        input_args_for_prg = _args_to_cl_buffers(
                self.actx, self.input_id_to_name_in_program, arg_id_to_arg)

        from pytato.distributed import execute_distributed_partition
        out_dict = execute_distributed_partition(
                self.distributed_partition, self.part_id_to_prg,
                self.actx.queue, self.actx.mpi_communicator,
                allocator=self.actx.allocator,
                input_args=input_args_for_prg)

        def to_output_template(keys, _):
            ary_name_in_prg = self.output_id_to_name_in_program[keys]
            return self.actx.thaw(to_tagged_cl_array(
                out_dict[ary_name_in_prg],
                axes=get_cl_axes_from_pt_axes(
                    self.name_in_program_to_axes[ary_name_in_prg]),
                tags=self.name_in_program_to_tags[ary_name_in_prg]))

        from arraycontext.container.traversal import rec_keyed_map_array_container
        return rec_keyed_map_array_container(to_output_template,
                                             self.output_template)


class MPIPytatoArrayContextBase(MPIBasedArrayContext):
    def __init__(
            self, mpi_communicator, queue, *, mpi_base_tag, allocator=None
            ) -> None:
        if allocator is None:
            from warnings import warn
            warn("No memory allocator specified, please pass one. "
                 "(Preferably a pyopencl.tools.MemoryPool in order "
                 "to reduce device allocations)")

        super().__init__(queue, allocator)

        self.mpi_communicator = mpi_communicator
        self.mpi_base_tag = mpi_base_tag

    # FIXME: implement distributed-aware freeze

    def compile(self, f: Callable[..., Any]) -> Callable[..., Any]:
        return _DistributedLazilyCompilingFunctionCaller(self, f)

    def clone(self):
        # type-ignore-reason: 'DistributedLazyArrayContext' has no 'queue' member
        # pylint: disable=no-member
        return type(self)(self.mpi_communicator, self.queue,
                mpi_base_tag=self.mpi_base_tag,
                allocator=self.allocator)

# }}}


# {{{ distributed + pyopencl

class MPIPyOpenCLArrayContext(PyOpenCLArrayContext, MPIBasedArrayContext):
    """An array context for using distributed computation with :mod:`pyopencl`
    eager evaluation.

    .. autofunction:: __init__
    """

    def __init__(self,
            mpi_communicator,
            queue: "pyopencl.CommandQueue",
            *, allocator: Optional["pyopencl.tools.AllocatorInterface"] = None,
            wait_event_queue_length: Optional[int] = None,
            force_device_scalars: bool = False) -> None:
        """
        See :class:`arraycontext.impl.pyopencl.PyOpenCLArrayContext` for most
        arguments.
        """
        super().__init__(queue, allocator=allocator,
                wait_event_queue_length=wait_event_queue_length,
                force_device_scalars=force_device_scalars)

        self.mpi_communicator = mpi_communicator

    def clone(self):
        # type-ignore-reason: 'DistributedLazyArrayContext' has no 'queue' member
        # pylint: disable=no-member
        return type(self)(self.mpi_communicator, self.queue,
                allocator=self.allocator,
                wait_event_queue_length=self._wait_event_queue_length,
                force_device_scalars=self._force_device_scalars)

# }}}


# {{{ distributed + pytato array context subclasses

class MPIBasePytatoPyOpenCLArrayContext(
        MPIPytatoArrayContextBase, PytatoPyOpenCLArrayContext):
    """
    .. autofunction:: __init__
    """
    pass


if _HAVE_SINGLE_GRID_WORK_BALANCING:
    class MPISingleGridWorkBalancingPytatoArrayContext(
            MPIPytatoArrayContextBase, SingleGridWorkBalancingPytatoArrayContext):
        """
        .. autofunction:: __init__
        """

    MPIPytatoArrayContext = MPISingleGridWorkBalancingPytatoArrayContext
else:
    MPIPytatoArrayContext = MPIBasePytatoPyOpenCLArrayContext

# }}}


# {{{ pytest actx factory

class PytestPyOpenCLArrayContextFactory(
        _PytestPyOpenCLArrayContextFactoryWithClass):
    actx_class = PyOpenCLArrayContext


class PytestPytatoPyOpenCLArrayContextFactory(
        _PytestPytatoPyOpenCLArrayContextFactory):
    actx_class = PytatoPyOpenCLArrayContext


# deprecated
class PytestPyOpenCLArrayContextFactoryWithHostScalars(
        _PytestPyOpenCLArrayContextFactoryWithClass):
    actx_class = PyOpenCLArrayContext
    force_device_scalars = False


register_pytest_array_context_factory("grudge.pyopencl",
        PytestPyOpenCLArrayContextFactory)
register_pytest_array_context_factory("grudge.pytato-pyopencl",
        PytestPytatoPyOpenCLArrayContextFactory)

# }}}


# {{{ actx selection

def get_reasonable_array_context_class(
        lazy: bool = True, distributed: bool = True
        ) -> Type[ArrayContext]:
    """Returns a reasonable :class:`PyOpenCLArrayContext` currently
    supported given the constraints of *lazy* and *distributed*."""
    if lazy:
        if not _HAVE_SINGLE_GRID_WORK_BALANCING:
            from warnings import warn
            warn("No device-parallel actx available, execution will be slow. "
                 "Please make sure you have the right branches for loopy "
                 "(https://github.com/kaushikcfd/loopy/tree/pytato-array-context-transforms) "  # noqa
                 "and meshmode "
                 "(https://github.com/kaushikcfd/meshmode/tree/pytato-array-context-transforms).")  # noqa
        # lazy, non-distributed
        if not distributed:
            if _HAVE_SINGLE_GRID_WORK_BALANCING:
                actx_class = SingleGridWorkBalancingPytatoArrayContext
            else:
                actx_class = PytatoPyOpenCLArrayContext
        # distributed+lazy:
        if _HAVE_SINGLE_GRID_WORK_BALANCING:
            actx_class = MPISingleGridWorkBalancingPytatoArrayContext
        else:
            actx_class = MPIBasePytatoPyOpenCLArrayContext
    else:
        if distributed:
            actx_class = MPIPyOpenCLArrayContext
        else:
            actx_class = PyOpenCLArrayContext

    logger.info("get_reasonable_array_context_class: %s lazy=%r distributed=%r "
                "device-parallel=%r",
                actx_class.__name__, lazy, distributed,
                # eager is always device-parallel:
                (_HAVE_SINGLE_GRID_WORK_BALANCING or not lazy))
    return actx_class

# }}}


# vim: foldmethod=marker<|MERGE_RESOLUTION|>--- conflicted
+++ resolved
@@ -39,11 +39,7 @@
 from meshmode.array_context import (
         PyOpenCLArrayContext as _PyOpenCLArrayContextBase,
         PytatoPyOpenCLArrayContext as _PytatoPyOpenCLArrayContextBase)
-<<<<<<< HEAD
-=======
 from pyrsistent import pmap
-
->>>>>>> 89407f6a
 import logging
 logger = logging.getLogger(__name__)
 
