from meshmode.array_context import PyOpenCLArrayContext
from pytools import memoize_method
import loopy as lp
import pyopencl.array as cla
import grudge.loopy_dg_kernels as dgk
from grudge.grudge_tags import (IsDOFArray, IsVecDOFArray, IsFaceDOFArray, 
    IsOpArray, IsVecOpArray, ParameterValue, IsFaceMassOpArray)
from numpy import prod
import hjson
import numpy as np
from grudge.loopy_dg_kernels.run_tests import generic_test, random_search, exhaustive_search

#from grudge.loopy_dg_kernels.run_tests import analyzeResult
import pyopencl as cl

try:
    import importlib.resources as pkg_resources
except ImportError:
    # Use backported version for python < 3.7
    import importlib_resources as pkg_resources

ctof_knl = lp.make_copy_kernel("f,f", old_dim_tags="c,c")
#ftoc_knl = lp.make_copy_kernel("c,c", old_dim_tags="f,f")

def get_transformation_id(device_id):
    hjson_file = pkg_resources.open_text(dgk, "device_mappings.hjson") 
    hjson_text = hjson_file.read()
    hjson_file.close()
    od = hjson.loads(hjson_text)
    return od[device_id]

def get_fp_string(dtype):
    return "FP64" if dtype == np.float64 else "FP32"

def get_order_from_dofs(dofs):
    dofs_to_order = {10: 2, 20: 3, 35: 4, 56: 5, 84: 6, 120: 7}
    return dofs_to_order[dofs]

def set_memory_layout(program):
    # This assumes arguments have only one tag
    for arg in program.args:
        if isinstance(arg.tags, IsDOFArray):
            program = lp.tag_array_axes(program, arg.name, "f,f")
        elif isinstance(arg.tags, IsVecDOFArray):
            program = lp.tag_array_axes(program, arg.name, "sep,f,f")
        elif isinstance(arg.tags, IsVecOpArray):
            program = lp.tag_array_axes(program, arg.name, "sep,c,c")
        elif isinstance(arg.tags, IsFaceDOFArray):
            program = lp.tag_array_axes(program, arg.name, "N1,N0,N2")
        elif isinstance(arg.tags, ParameterValue):
            program = lp.fix_parameters(program, **{arg.name: arg.tags.value})

        program = lp.set_options(program, lp.Options(no_numpy=True, return_dict=True))
    return program


class GrudgeArrayContext(PyOpenCLArrayContext):

    def empty(self, shape, dtype):
        return cla.empty(self.queue, shape=shape, dtype=dtype,
                allocator=self.allocator, order="F")

    def zeros(self, shape, dtype):
        return cla.zeros(self.queue, shape=shape, dtype=dtype,
                allocator=self.allocator, order="F")

    def thaw(self, array):
        thawed = super().thaw(array)
        if type(getattr(array, "tags", None)) == IsDOFArray:
            cq = thawed.queue
            # Should this be run through the array context
            #evt, out = self.call_loopy(ctof_knl, **{input: thawed})
            _, (out,) = ctof_knl(cq, input=thawed)
            thawed = out
        return thawed


    def from_numpy(self, np_array: np.ndarray):
        cl_a = super().from_numpy(np_array)
        tags = getattr(np_array, "tags", None)
        if tags is not None and IsDOFArray() in tags:
            # Should this call go through the array context?
            evt, (out,) = ctof_knl(self.queue, input=cl_a)
            cl_a = out
        return cl_a

    @memoize_method
    def transform_loopy_program(self, program):
        print(program.name)

        # Set no_numpy and return_dict options here?
        program = set_memory_layout(program)
        
        device_id = "NVIDIA Titan V"
        # This read could be slow
        transform_id = get_transformation_id(device_id)

        if "diff" in program.name: #and "diff_2" not in program.name:
            #program = lp.set_options(program, "write_cl")
            # TODO: Dynamically determine device id,
            # Rename this file
            fp_format = None
            print(program)
            for arg in program.args:
                if isinstance(arg.tags, IsOpArray):
                    dim = 1
                    ndofs = arg.shape[1]
                    fp_format = arg.dtype.numpy_dtype
                    break
                elif isinstance(arg.tags, IsVecOpArray):
                    dim = arg.shape[0]
                    ndofs = arg.shape[2]
                    fp_format = arg.dtype.numpy_dtype
                    break

            # FP format is very specific. Could have integer arrays?
            # What about mixed data types?
            fp_string = get_fp_string(fp_format)

            # Attempt to read from a transformation file in the current directory first,
            # then try to read from the package files
            #try:
            #hjson_file = open("test_write.hjson", "rt")
            #except FileNotFoundError:
            hjson_file = pkg_resources.open_text(dgk, "diff_{}d_transform.hjson".format(dim))

            # Probably need to generalize this
            indices = [transform_id, fp_string, str(ndofs)]
            transformations = dgk.load_transformations_from_file(hjson_file,
                indices)
            hjson_file.close()
            program = dgk.apply_transformation_list(program, transformations)

            # Print the Code
            """
            platform = cl.get_platforms()
            my_gpu_devices = platform[1].get_devices(device_type=cl.device_type.GPU)
            #ctx = cl.create_some_context(interactive=True)
            ctx = cl.Context(devices=my_gpu_devices)
            kern = program.copy(target=lp.PyOpenCLTarget(my_gpu_devices[0]))
            code = lp.generate_code_v2(kern).device_code()
            prog = cl.Program(ctx, code)
            prog = prog.build()
            ptx = prog.get_info(cl.program_info.BINARIES)[0]#.decode(
            #errors="ignore") #Breaks pocl
            from bs4 import UnicodeDammit
            dammit = UnicodeDammit(ptx)
            print(dammit.unicode_markup)
            print(program.options)
            exit()
            """

        elif "elwise_linear" in program.name:
            hjson_file = pkg_resources.open_text(dgk, "elwise_linear_transform.hjson")
            pn = -1
            fp_format = None
            print(program.args)
            for arg in program.args:
                if arg.name == "mat":
                    dofs = arg.shape[0]
                    pn = get_order_from_dofs(arg.shape[0])                    
                    fp_format = arg.dtype.numpy_dtype
                    break

            fp_string = get_fp_string(fp_format)
            indices = [transform_id, fp_string, str(dofs)]
            transformations = dgk.load_transformations_from_file(hjson_file,
                indices)
            hjson_file.close()
            print(transformations)
            program = dgk.apply_transformation_list(program, transformations)

        elif False:#program.name == "face_mass":
            hjson_file = pkg_resources.open_text(dgk, "face_mass_transform.hjson")
            pn = -1
            fp_format = None
            for arg in program.args:
                if arg.name == "mat":
                    pn = get_order_from_dofs(arg.shape[0])                    
                    fp_format = arg.dtype.numpy_dtype
                    break

            fp_string = get_fp_string(fp_format)
            indices = [transform_id, fp_string, str(pn)]
            transformations = dgk.load_transformations_from_file(hjson_file,
                indices)
            hjson_file.close()
            program = dgk.apply_transformation_list(program, transformations)

        # These still depend on the polynomial order = 3
        elif "resample_by_mat" in program.name:
            print(program)
            program = lp.set_options(program, "write_cl")

            hjson_file = pkg_resources.open_text(dgk, "resample_by_mat.hjson")
    
            # Order 3: 10 x 10
            # Order 4: 15 x 35
            
            #print(program)
            #exit()
            pn = 3 # This needs to  be not fixed
            fp_string = "FP64"
            
            indices = [transform_id, fp_string, str(pn)]
            transformations = dgk.load_transformations_from_file(hjson_file,
                indices)
            hjson_file.close()
            print(transformations)
            program = dgk.apply_transformation_list(program, transformations)

        elif "actx_special" in program.name:
            program = lp.split_iname(program, "i0", 512, outer_tag="g.0",
                                        inner_tag="l.0", slabs=(0, 1))
            #program = lp.split_iname(program, "i0", 128, outer_tag="g.0",
            #                           slabs=(0,1))
            #program = lp.split_iname(program, "i0_inner", 32, outer_tag="ilp",
            #                           inner_tag="l.0")
            #program = lp.split_iname(program, "i1", 20, outer_tag="g.1",
            #                           inner_tag="l.1", slabs=(0,0))
            #program2 = lp.join_inames(program, ("i1", "i0"), "i")
            #from islpy import BasicMap
            #m = BasicMap("[x,y] -> {[n0,n1]->[i]:}")
            #program2 = lp.map_domain(program, m)
            #print(program2)
            #exit()

            #program = super().transform_loopy_program(program)
            #print(program)
            #print(lp.generate_code_v2(program).device_code())
 
        elif program.name == "nodes":
            program = lp.split_iname(program, "iel", 64, outer_tag="g.0", slabs=(0,1))
            program = lp.split_iname(program, "iel_inner", 16, outer_tag="ilp", inner_tag="l.0", slabs=(0,1))
            program = lp.split_iname(program, "idof", 20, outer_tag="g.1", slabs=(0,0))
            program = lp.split_iname(program, "idof_inner", 10, outer_tag="ilp", inner_tag="l.1", slabs=(0,0))
                      
        elif "resample_by_picking" in program.name:
            program = lp.split_iname(program, "iel", 96, outer_tag="g.0",
                                        slabs=(0, 1))
            program = lp.split_iname(program, "iel_inner", 96, outer_tag="ilp",
                                        inner_tag="l.0")
            program = lp.split_iname(program, "idof", 10, outer_tag="g.1",
                                        inner_tag="l.1", slabs=(0, 0))
        elif "grudge_assign" in program.name or \
             "flatten" in program.name:
            # This is hardcoded. Need to move this to separate transformation file
            #program = lp.set_options(program, "write_cl")
            #program = lp.split_iname(program, "iel", 1024, outer_tag="g.0",
            #                            slabs=(0, 1))
            program = lp.split_iname(program, "iel", 128, outer_tag="g.0",
                                        slabs=(0, 1))
            program = lp.split_iname(program, "iel_inner", 32, outer_tag="ilp",
                                        inner_tag="l.0")
            program = lp.split_iname(program, "idof", 32, outer_tag="g.1",
                                        inner_tag="l.1", slabs=(0, 1))
        else:
            print("USING FALLBACK TRANSORMATIONS FOR " + program.name)
            program = super().transform_loopy_program(program)

        return program

    def call_loopy(self, program, **kwargs):

        evt, result = super().call_loopy(program, **kwargs)
        evt.wait()
        dt = evt.profile.end - evt.profile.start
        dt = dt / 1e9

        nbytes = 0
        # Could probably just use program.args but maybe all
        # parameters are not set

        #print("Input")

        if "resample_by_mat" in program.name:
            n_to_nodes, n_from_nodes = kwargs["resample_mat"].shape
            nbytes = (kwargs["to_element_indices"].shape[0]*n_to_nodes +
                        n_to_nodes*n_from_nodes +
                        kwargs["from_element_indices"].shape[0]*n_from_nodes) * 8
        elif "resample_by_picking" in program.name:
            # Double check this
            if "rhs" not in program.name:
                nbytes = kwargs["pick_list"].shape[0] * (kwargs["from_element_indices"].shape[0]
                        + kwargs["to_element_indices"].shape[0])*8
            else:
                nbytes = kwargs["pick_list"].shape[0] * (kwargs["from_element_indices"].shape[0])*8

        else:
            print(program.name)
            #print(kwargs.keys())
            for key, val in kwargs.items():
                # output may be a list of pyopenclarrays or it could be a 
                # pyopenclarray. This prevents double counting (allowing
                # other for-loop to count the bytes in the former case)
                if key not in result.keys(): 
                    try: 
                        nbytes += prod(val.shape)*8
                        #print(val.shape)
                    except AttributeError:
                        nbytes += 0 # Or maybe 1*8 if this is a scalar
                #print(nbytes)
            #print("Output")
            #print(result.keys())
            for val in result.values():
                try:
                    nbytes += prod(val.shape)*8
                    #print(val.shape)
                except AttributeError:
                    nbytes += 0 # Or maybe this is a scalar?

        bw = nbytes / dt / 1e9

        print("Kernel {}, Time {}, Bytes {}, Bandwidth {}".format(program.name, dt, nbytes, bw))
       
        return evt, result

def convert(o):
    if isinstance(o, np.generic): return o.item()
    raise TypeError

class AutoTuningArrayContext(GrudgeArrayContext):

    @memoize_method
    def transform_loopy_program(self, program):
        print(program.name)

        device_id = "NVIDIA Titan V"
        # This read could be slow
        transform_id = get_transformation_id(device_id)


        if "diff" in program.name or \
           "nodes" == program.name or \
           "face_mass" == program.name or \
           "elwise_linear" == program.name or \
           "resample_by_mat" in program.name: # The lack of known array sizes breaks this

            # Set no_numpy and return_dict options here?
            program = set_memory_layout(program)
 

            #program = lp.set_options(program, "write_cl")
            # TODO: Dynamically determine device id,
            # Rename this file
            fp_format = None
            #print(program)
            for arg in program.args:
                if isinstance(arg.tags, IsOpArray):
                    dim = 1
                    ndofs = arg.shape[0]
                    fp_format = arg.dtype.numpy_dtype
                    break
                elif isinstance(arg.tags, IsVecOpArray):
                    ndofs = arg.shape[1]
                    fp_format = arg.dtype.numpy_dtype
                    break
                elif isinstance(arg.tags, IsFaceMassOpArray):
                    ndofs = arg.shape[0]
                    fp_format = arg.dtype.numpy_dtype
                    break


            # FP format is very specific. Could have integer arrays?
            # What about mixed data types?
            fp_string = get_fp_string(fp_format)
            search_fn = exhaustive_search#random_search

            # TODO: Should search in current directory for transform file
            try:
                # Attempt to read from a transformation file in the current directory first,
                # then try to read from the package files
                #try:
                hjson_file = open(f"{program.name}.hjson", "rt")
                #except FileNotFoundError:

                # Probably need to generalize this
                indices = [transform_id, fp_string, str(ndofs)]
                transformations = dgk.load_transformations_from_file(hjson_file,
                    indices)
                hjson_file.close()
                program = dgk.apply_transformation_list(program, transformations)

            # How can the test times be excluded from the end-to-end time reports

            # File exists but a transformation is missing
            except KeyError:
                # What if already have a set of transformation parameters but want to
                # refine them more
                # If there is a key error, the autotuner should be called to figure
                # out a set of transformations and then write it back to the hjson file
                print("ARRAY SIZE NOT IN TRANSFORMATION FILE")

<<<<<<< HEAD
                transformations = exhaustive_search(self.queue, program, generic_test, time_limit=60*30)
=======
                transformations = search_fn(self.queue, program, generic_test, time_limit=60*60)
>>>>>>> 307b325d
                program = dgk.apply_transformation_list(program, transformations)
                
                # Write the new transformations back to local file
                hjson_file = open(f"{program.name}.hjson", "rt")
                # Need to figure out how to copy existing transformations 

                od = hjson.load(hjson_file)
                hjson_file.close()
                od[transform_id][fp_string][ndofs] = transformations
                out_file = open(f"{program.name}.hjson", "wt")
                #from pprint import pprint
                #pprint(od)
                
                hjson.dump(od, out_file,default=convert)
                out_file.close()
                 
            # No transformation files exist
            except FileNotFoundError:

<<<<<<< HEAD
                transformations = exhaustive_search(self.queue, program, generic_test, time_limit=60*30)
=======
                transformations = search_fn(self.queue, program, generic_test, time_limit=60*60)
>>>>>>> 307b325d
                program = dgk.apply_transformation_list(program, transformations)
                
                # Write the new transformations to a file
                # Will need a new transform_id
                d = {transform_id: {fp_string: {str(ndofs): transformations} } }
                out_file = open(f"{program.name}.hjson", "wt")
                hjson.dump(d, out_file,default=convert)
                out_file.close()

        # Maybe this should have an autotuner
	# There isn't much room for optimization due to the indirection
        elif "resample_by_picking" in program.name:
            for arg in program.args:
                if arg.name == "n_to_nodes":
                    n_to_nodes = arg.tags.value

            l0 = ((1024 // n_to_nodes) // 32) * 32
            if l0 == 0:
                l0 = 16
            if n_to_nodes*16 > 1024:
                l0 = 8

            outer = max(l0, 32)

            program = set_memory_layout(program)
            program = lp.split_iname(program, "iel", outer, outer_tag="g.0",
                                        slabs=(0, 1))
            program = lp.split_iname(program, "iel_inner", l0, outer_tag="ilp",
                                        inner_tag="l.0")
            program = lp.split_iname(program, "idof", n_to_nodes, outer_tag="g.1",
                                        inner_tag="l.1", slabs=(0, 0))

        elif "actx_special" in program.name: # Fixed
            # Need to add autotuner support for this
            program = set_memory_layout(program)
            program = lp.split_iname(program, "i0", 512, outer_tag="g.0",
                                        inner_tag="l.0", slabs=(0, 1))
            #program = lp.split_iname(program, "i0", 128, outer_tag="g.0",
            #                           slabs=(0,1))
            #program = lp.split_iname(program, "i0_inner", 32, outer_tag="ilp",
            #                           inner_tag="l.0")
            #program = lp.split_iname(program, "i1", 20, outer_tag="g.1",
            #                           inner_tag="l.1", slabs=(0,0))
            #program2 = lp.join_inames(program, ("i1", "i0"), "i")
            #from islpy import BasicMap
            #m = BasicMap("[x,y] -> {[n0,n1]->[i]:}")
            #program2 = lp.map_domain(program, m)
            #print(program2)
            #exit()

            #program = super().transform_loopy_program(program)
            #print(program)
            #print(lp.generate_code_v2(program).device_code())

        # Not really certain how to do grudge_assign, done for flatten
        elif "flatten" in program.name: 

            program = set_memory_layout(program)
            # This is hardcoded. Need to move this to separate transformation file
            #program = lp.set_options(program, "write_cl")
            program = lp.split_iname(program, "iel", 128, outer_tag="g.0",
                                        slabs=(0, 1))
            program = lp.split_iname(program, "iel_inner", 32, outer_tag="ilp",
                                        inner_tag="l.0")
            program = lp.split_iname(program, "idof", 20, outer_tag="g.1",
                                        inner_tag="l.1", slabs=(0, 0))

        else:
            print(program)
            print("USING FALLBACK TRANSORMATIONS FOR " + program.name)
            program = super().transform_loopy_program(program)

        '''       
        # These still depend on the polynomial order = 3
        # Never called?
        # This is going away anyway probably
        elif "resample_by_mat" in program.name:
            hjson_file = pkg_resources.open_text(dgk, f"{program.name}.hjson")
    
            # Order 3: 10 x 10
            # Order 4: 15 x 35
            
            #print(program)
            #exit()
            pn = 3 # This needs to  be not fixed
            fp_string = "FP64"
            
            indices = [transform_id, fp_string, str(pn)]
            transformations = dgk.load_transformations_from_file(hjson_file,
                indices)
            hjson_file.close()
            print(transformations)
            program = dgk.apply_transformation_list(program, transformations)

        # Not really certain how to do grudge_assign, done for flatten
        elif "grudge_assign" in program.name or "flatten" in program.name: 
            # This is hardcoded. Need to move this to separate transformation file
            #program = lp.set_options(program, "write_cl")
            program = lp.split_iname(program, "iel", 128, outer_tag="g.0",
                                        slabs=(0, 1))
            program = lp.split_iname(program, "iel_inner", 32, outer_tag="ilp",
                                        inner_tag="l.0")
            program = lp.split_iname(program, "idof", 20, outer_tag="g.1",
                                        inner_tag="l.1", slabs=(0, 0))
        
        else:
            print("USING FALLBACK TRANSFORMATIONS FOR " + program.name)
            program = super().transform_loopy_program(program)
        '''

        return program
   

# vim: foldmethod=marker<|MERGE_RESOLUTION|>--- conflicted
+++ resolved
@@ -391,11 +391,7 @@
                 # out a set of transformations and then write it back to the hjson file
                 print("ARRAY SIZE NOT IN TRANSFORMATION FILE")
 
-<<<<<<< HEAD
-                transformations = exhaustive_search(self.queue, program, generic_test, time_limit=60*30)
-=======
                 transformations = search_fn(self.queue, program, generic_test, time_limit=60*60)
->>>>>>> 307b325d
                 program = dgk.apply_transformation_list(program, transformations)
                 
                 # Write the new transformations back to local file
@@ -415,11 +411,7 @@
             # No transformation files exist
             except FileNotFoundError:
 
-<<<<<<< HEAD
-                transformations = exhaustive_search(self.queue, program, generic_test, time_limit=60*30)
-=======
                 transformations = search_fn(self.queue, program, generic_test, time_limit=60*60)
->>>>>>> 307b325d
                 program = dgk.apply_transformation_list(program, transformations)
                 
                 # Write the new transformations to a file
