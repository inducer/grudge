--- conflicted
+++ resolved
@@ -580,7 +580,6 @@
             
             program = lp.set_options(program, "write_cl")
             for arg in program.default_entrypoint.args:
-<<<<<<< HEAD
                 print(arg.name, arg.shape)
                 if arg.name == "pick_list":
                     ndofs = arg.shape[0]
@@ -603,45 +602,27 @@
 
             #l1 = n_to_nodes
             #l0 = ((1024 // l1) // 32) * 32
-=======
-                print(arg.name, arg.tags)
-                if arg.name == "n_to_nodes":
-                    # Assumes this has has a single ParameterValue tag
-                    n_to_nodes = arg.tags[0].value
-
-            l1 = min(n_to_nodes, 32)
-            l0 = 32#((1024 // n_to_nodes) // 32) * 32 # Closest multiple of 32 to 1024 // n_to_nodes
->>>>>>> edb799e0
             #if l0 == 0:
             #    l0 = 16
             #if n_to_nodes*16 > 1024:
             #    l0 = 8
 
-<<<<<<< HEAD
             #outer = 32#128#max(l0, 32)
             #l0 = 32
             #l1 = 32            
-=======
-            outer = 128#max(l0, 32)
->>>>>>> edb799e0
 
             #program = set_memory_layout(program)
             slabs = (0,1) if nelements > 128 else (0,0)
             program = lp.split_iname(program, "iel", outer, outer_tag="g.0",
                                         slabs=slabs)
+
             # Should there be slabs here?
             program = lp.split_iname(program, "iel_inner", l0, outer_tag="ilp",
-<<<<<<< HEAD
                                         inner_tag="l.0", slabs=(0,0))
 
             slabs = (0,1) if ndofs > 32 else (0,0)
             program = lp.split_iname(program, "idof", l1, outer_tag="g.1",
-                                        inner_tag="l.1", slabs=slabs)
-=======
-                                        inner_tag="l.0")
-            program = lp.split_iname(program, "idof", l1, outer_tag="g.1",
                                         inner_tag="l.1", slabs=(0, 0))
->>>>>>> edb799e0
 
         elif "actx_special" in program.default_entrypoint.name: # Fixed
             #program = set_memory_layout(program)
