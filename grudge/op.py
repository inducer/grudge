--- conflicted
+++ resolved
@@ -245,21 +245,12 @@
                 "`SimplexElementGroupBase` or `TensorProductElementGroupBase`. "
                 f"Found `in_grp` = {in_grp}, `out_grp` = {out_grp}")
 
-<<<<<<< HEAD
     return DOFArray(actx, data=tuple(group_data))
-=======
-            for out_grp, in_grp, vec_i, ijm_i in zip(
-                out_discr.groups,
-                in_discr.groups,
-                vec,
-                inv_jac_mat, strict=True)))
->>>>>>> 8d6d41f6
 
 
 def _gradient_kernel(actx, out_discr, in_discr, get_diff_mat, inv_jac_mat, vec):
     # See _single_axis_derivative_kernel for comments on the usage scenarios
     # (both strong and weak derivative) and their differences.
-<<<<<<< HEAD
 
     def compute_simplicial_gradient(actx, out_grp, in_grp, vec, ijm):
         return actx.einsum(
@@ -330,24 +321,6 @@
                 "`in_grp` and `out_grp` must both be either "
                 "`SimplexElementGroupBase` or `TensorProductElementGroupBase`. "
                 f"Found `in_grp` = {in_grp}, `out_grp` = {out_grp}")
-=======
-    per_group_grads = [
-        # r for rst axis
-        # x for xyz axis
-        actx.einsum("xrej,rij,ej->xei" if metric_in_matvec else "xrei,rij,ej->xei",
-                    ijm_i,
-                    get_diff_mat(
-                        actx,
-                        out_element_group=out_grp,
-                        in_element_group=in_grp
-                    ),
-                    vec_i,
-                    arg_names=("inv_jac_t", "ref_stiffT_mat", "vec"),
-                    tagged=(FirstAxisIsElementsTag(),))
-        for out_grp, in_grp, vec_i, ijm_i in zip(
-            out_discr.groups, in_discr.groups, vec,
-            inv_jac_mat, strict=True)]
->>>>>>> 8d6d41f6
 
     return make_obj_array([
             DOFArray(actx, data=tuple([  # noqa: C409
@@ -360,29 +333,6 @@
                        vec):
     # See _single_axis_derivative_kernel for comments on the usage scenarios
     # (both strong and weak derivative) and their differences.
-<<<<<<< HEAD
-=======
-    per_group_divs = [
-        # r for rst axis
-        # x for xyz axis
-        actx.einsum("xrej,rij,xej->ei" if metric_in_matvec else "xrei,rij,xej->ei",
-                    ijm_i,
-                    get_diff_mat(
-                        actx,
-                        out_element_group=out_grp,
-                        in_element_group=in_grp
-                    ),
-                    vec_i,
-                    arg_names=("inv_jac_t", "ref_stiffT_mat", "vec"),
-                    tagged=(FirstAxisIsElementsTag(),))
-        for out_grp, in_grp, vec_i, ijm_i in zip(
-            out_discr.groups,
-            in_discr.groups,
-            vec,
-            inv_jac_mat, strict=True)]
-
-    return DOFArray(actx, data=tuple(per_group_divs))
->>>>>>> 8d6d41f6
 
     def compute_simplicial_divergence(actx, out_grp, in_grp, vec, ijm):
         return actx.einsum(
@@ -903,78 +853,8 @@
 
 # {{{ Mass operator
 
-<<<<<<< HEAD
 def mass(dcoll: DiscretizationCollection, *args,
          use_tensor_product_fast_eval=True) -> ArrayOrContainer:
-=======
-def reference_mass_matrix(actx: ArrayContext, out_element_group, in_element_group):
-    @keyed_memoize_in(
-        actx, reference_mass_matrix,
-        lambda out_grp, in_grp: (out_grp.discretization_key(),
-                                 in_grp.discretization_key()))
-    def get_ref_mass_mat(out_grp, in_grp):
-        if out_grp == in_grp:
-            return actx.freeze(
-                actx.from_numpy(
-                    mp.mass_matrix(out_grp.basis_obj(), out_grp.unit_nodes)
-                    )
-                )
-
-        from modepy import vandermonde
-        basis = out_grp.basis_obj()
-        vand = vandermonde(basis.functions, out_grp.unit_nodes)
-        o_vand = vandermonde(basis.functions, in_grp.unit_nodes)
-        vand_inv_t = np.linalg.inv(vand).T
-
-        weights = in_grp.quadrature_rule().weights
-        return actx.freeze(
-                actx.tag_axis(0, DiscretizationDOFAxisTag(),
-                    actx.from_numpy(
-                        np.asarray(
-                            np.einsum("j,ik,jk->ij", weights, vand_inv_t, o_vand),
-                            order="C"))))
-
-    return get_ref_mass_mat(out_element_group, in_element_group)
-
-
-def _apply_mass_operator(
-        dcoll: DiscretizationCollection, dd_out, dd_in, vec):
-    if not isinstance(vec, DOFArray):
-        return map_array_container(
-            partial(_apply_mass_operator, dcoll, dd_out, dd_in), vec
-        )
-
-    from grudge.geometry import area_element
-
-    in_discr = dcoll.discr_from_dd(dd_in)
-    out_discr = dcoll.discr_from_dd(dd_out)
-
-    actx = vec.array_context
-    area_elements = area_element(actx, dcoll, dd=dd_in,
-            _use_geoderiv_connection=actx.supports_nonscalar_broadcasting)
-    return DOFArray(
-        actx,
-        data=tuple(
-            actx.einsum("ij,ej,ej->ei",
-                reference_mass_matrix(
-                    actx,
-                    out_element_group=out_grp,
-                    in_element_group=in_grp
-                    ),
-                ae_i,
-                vec_i,
-                arg_names=("mass_mat", "jac", "vec"),
-                tagged=(FirstAxisIsElementsTag(),))
-
-            for in_grp, out_grp, ae_i, vec_i in zip(
-                    in_discr.groups, out_discr.groups, area_elements, vec,
-                    strict=True)
-        )
-    )
-
-
-def mass(dcoll: DiscretizationCollection, *args) -> ArrayOrContainer:
->>>>>>> 8d6d41f6
     r"""Return the action of the DG mass matrix on a vector (or vectors)
     of :class:`~meshmode.dof_array.DOFArray`\ s, *vec*. In the case of
     *vec* being an :class:`~arraycontext.ArrayContainer`,
@@ -1116,7 +996,6 @@
 
     # project to quadrature discretization
     inv_area_elements = 1./area_element(actx, dcoll, dd=dd_in,
-<<<<<<< HEAD
         _use_geoderiv_connection=actx.supports_nonscalar_broadcasting)
     vec = inv_area_elements * project(
         dcoll, dd_out, dd_in, DOFArray(actx, data=tuple(group_data)))
@@ -1144,19 +1023,6 @@
 
             group_data.append(_simplicial_apply_inverse_mass_operator(
                 actx, out_grp, vec_i))
-=======
-            _use_geoderiv_connection=actx.supports_nonscalar_broadcasting)
-    group_data = [
-            # Based on https://arxiv.org/pdf/1608.03836.pdf
-            # true_Minv ~ ref_Minv * ref_M * (1/jac_det) * ref_Minv
-            actx.einsum("ei,ij,ej->ei",
-                        jac_inv,
-                        reference_inverse_mass_matrix(actx, element_group=grp),
-                        vec_i,
-                        tagged=(FirstAxisIsElementsTag(),))
-            for grp, jac_inv, vec_i in zip(
-                discr.groups, inv_area_elements, vec, strict=True)]
->>>>>>> 8d6d41f6
 
     return DOFArray(actx, data=tuple(group_data))
 
