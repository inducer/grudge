"""
Core DG routines
^^^^^^^^^^^^^^^^

Elementwise differentiation
---------------------------

.. autofunction:: local_grad
.. autofunction:: local_d_dx
.. autofunction:: local_div

Weak derivative operators
-------------------------

.. autofunction:: weak_local_grad
.. autofunction:: weak_local_d_dx
.. autofunction:: weak_local_div

Mass, inverse mass, and face mass operators
-------------------------------------------

.. autofunction:: mass
.. autofunction:: inverse_mass
.. autofunction:: face_mass
"""

__copyright__ = """
Copyright (C) 2021 Andreas Kloeckner
Copyright (C) 2021 University of Illinois Board of Trustees
"""

__license__ = """
Permission is hereby granted, free of charge, to any person obtaining a copy
of this software and associated documentation files (the "Software"), to deal
in the Software without restriction, including without limitation the rights
to use, copy, modify, merge, publish, distribute, sublicense, and/or sell
copies of the Software, and to permit persons to whom the Software is
furnished to do so, subject to the following conditions:

The above copyright notice and this permission notice shall be included in
all copies or substantial portions of the Software.

THE SOFTWARE IS PROVIDED "AS IS", WITHOUT WARRANTY OF ANY KIND, EXPRESS OR
IMPLIED, INCLUDING BUT NOT LIMITED TO THE WARRANTIES OF MERCHANTABILITY,
FITNESS FOR A PARTICULAR PURPOSE AND NONINFRINGEMENT. IN NO EVENT SHALL THE
AUTHORS OR COPYRIGHT HOLDERS BE LIABLE FOR ANY CLAIM, DAMAGES OR OTHER
LIABILITY, WHETHER IN AN ACTION OF CONTRACT, TORT OR OTHERWISE, ARISING FROM,
OUT OF OR IN CONNECTION WITH THE SOFTWARE OR THE USE OR OTHER DEALINGS IN
THE SOFTWARE.
"""


from arraycontext import ArrayContext
from meshmode.transform_metadata import FirstAxisIsElementsTag

from grudge.discretization import DiscretizationCollection

from pytools import keyed_memoize_in
from pytools.obj_array import obj_array_vectorize, make_obj_array

from meshmode.dof_array import DOFArray

import numpy as np
import loopy as lp

import grudge.dof_desc as dof_desc

from grudge.grudge_tags import (KernelDataTag, IsDOFArray, IsOpArray, 
    ParameterValue, IsVecOpArray, IsVecDOFArray, IsFourAxisDOFArray,
    IsFaceMassOpArray, IsFaceDOFArray)

from grudge.interpolation import interp  # noqa: F401
from grudge.projection import project  # noqa: F401

from grudge.reductions import (  # noqa: F401
    norm,
    nodal_sum,
    nodal_min,
    nodal_max,
    nodal_sum_loc,
    nodal_min_loc,
    nodal_max_loc,
    integral,
    elementwise_sum,
    elementwise_max,
    elementwise_min,
    elementwise_integral,
)

from grudge.trace_pair import (  # noqa: F401
    interior_trace_pair,
    interior_trace_pairs,
    connected_ranks,
    cross_rank_trace_pairs,
    bdry_trace_pair,
    bv_trace_pair
)


# {{{ common derivative "kernels"

def _single_axis_derivative_kernel(
        actx, out_discr, in_discr, get_diff_mat, inv_jac_mat, xyz_axis, vec,
        *, metric_in_matvec):
    # This gets used from both the strong and the weak derivative. These differ
    # in three ways:
    # - which differentiation matrix gets used,
    # - whether inv_jac_mat is pre-multiplied by a factor that includes the
    #   area element, and
    # - whether the chain rule terms ("inv_jac_mat") sit outside (strong)
    #   or inside (weak) the matrix-vector product that carries out the
    #   derivative, cf. "metric_in_matvec".

    data = []
    for out_grp, in_grp, vec_i, ijm_i in zip(out_discr.groups, in_discr.groups, vec, inv_jac_mat):
        ref_stiffT_mat = get_diff_mat(
                        actx,
                        out_element_group=out_grp,
                        in_element_group=in_grp
                    )
        
        fp_format = vec_i.dtype
        Nr, Ni, _ = ref_stiffT_mat.shape
        Ne, Nj = vec_i.shape

        kernel_data = [
            lp.GlobalArg("vec", fp_format, shape=(Ne, Nj), offset=lp.auto, tags=[IsDOFArray()]),
            lp.GlobalArg("ref_stiffT_mat", fp_format, shape=(Nr, Ni, Nj), offset=lp.auto, tags=[IsVecOpArray()]),
            lp.GlobalArg("inv_jac_t", fp_format, shape=(Nr, Ne, Nj), offset=lp.auto, tags=[IsVecDOFArray()]),  
            lp.GlobalArg("out", fp_format, shape=(Ne, Ni), offset=lp.auto, tags=[IsDOFArray()], is_output=True),  
            lp.ValueArg("Ni", tags=[ParameterValue(Ni)]),
            lp.ValueArg("Nj", tags=[ParameterValue(Nj)]),
            lp.ValueArg("Ne", tags=[ParameterValue(Ne)]),
            lp.ValueArg("Nr", tags=[ParameterValue(Nr)]),
            ...
        ]
    
        kd_tag = KernelDataTag(kernel_data)

        data.append(actx.einsum("rej,rij,ej->ei" if metric_in_matvec else "rei,rij,ej->ei",
                    ijm_i[xyz_axis],
                    ref_stiffT_mat,
                    vec_i,
                    arg_names=("inv_jac_t", "ref_stiffT_mat", "vec", ),
                    tagged=(FirstAxisIsElementsTag(),kd_tag)))

    return DOFArray(actx, data = tuple(data))

    """
    return DOFArray(
        actx,
        data=tuple(
            # r for rst axis
            actx.einsum("rej,rij,ej->ei" if metric_in_matvec else "rei,rij,ej->ei",
                        ijm_i[xyz_axis],
                        get_diff_mat(
                            actx,
                            out_element_group=out_grp,
                            in_element_group=in_grp
                        ),
                        vec_i,
                        arg_names=("inv_jac_t", "ref_stiffT_mat", "vec", ),
                        tagged=(FirstAxisIsElementsTag(),))

            for out_grp, in_grp, vec_i, ijm_i in zip(
                out_discr.groups, in_discr.groups, vec,
                inv_jac_mat)))
    """


def _gradient_kernel(actx, out_discr, in_discr, get_diff_mat, inv_jac_mat, vec,
        *, metric_in_matvec):
    # See _single_axis_derivative_kernel for comments on the usage scenarios
    # (both strong and weak derivative) and their differences.

    per_group_grads = []
    for out_grp, in_grp, vec_i, ijm_i, in zip(out_discr.groups, in_discr.groups, vec, inv_jac_mat):

        ref_stiffT_mat = get_diff_mat(
                        actx,
                        out_element_group=out_grp,
                        in_element_group=in_grp
                    )

        fp_format = vec_i.dtype
        Nx, _, _, _ = inv_jac_mat._data[0].shape
        Nr, Ni, _ = ref_stiffT_mat.shape
        Ne, Nj = vec_i.shape

        kernel_data = [
            lp.GlobalArg("vec", fp_format, shape=(Ne, Nj), offset=lp.auto, tags=[IsDOFArray()]),
            lp.GlobalArg("ref_stiffT_mat", fp_format, shape=(Nr, Ni, Nj), offset=lp.auto, tags=[IsVecOpArray()]),
            lp.GlobalArg("inv_jac_t", fp_format, shape=(Nx, Nr, Ne, Nj), offset=lp.auto, tags=[IsFourAxisDOFArray()]),  
            lp.GlobalArg("out", fp_format, shape=(Nx, Ne, Ni), offset=lp.auto, tags=[IsVecDOFArray()], is_output=True),  
            lp.ValueArg("Ni", tags=[ParameterValue(Ni)]),
            lp.ValueArg("Nj", tags=[ParameterValue(Nj)]),
            lp.ValueArg("Ne", tags=[ParameterValue(Ne)]),
            lp.ValueArg("Nr", tags=[ParameterValue(Nr)]),
            lp.ValueArg("Nx", tags=[ParameterValue(Nx)]),
            ...
        ]
        
        kd_tag = KernelDataTag(kernel_data)

        # r for rst axis
        # x for xyz axis
        per_group_grads.append(actx.einsum("xrej,rij,ej->xei" if metric_in_matvec else "xrei,rij,ej->xei",
                    ijm_i,
                    get_diff_mat(
                        actx,
                        out_element_group=out_grp,
                        in_element_group=in_grp
                    ),
                    vec_i,
                    arg_names=("inv_jac_t", "ref_stiffT_mat", "vec"),
                    tagged=(FirstAxisIsElementsTag(),kd_tag)))
       

    """
    per_group_grads = [
        # r for rst axis
        # x for xyz axis
        actx.einsum("xrej,rij,ej->xei" if metric_in_matvec else "xrei,rij,ej->xei",
                    ijm_i,
                    get_diff_mat(
                        actx,
                        out_element_group=out_grp,
                        in_element_group=in_grp
                    ),
                    vec_i,
                    arg_names=("inv_jac_t", "ref_stiffT_mat", "vec"),
                    tagged=(FirstAxisIsElementsTag(),))
        for out_grp, in_grp, vec_i, ijm_i in zip(
            out_discr.groups, in_discr.groups, vec,
            inv_jac_mat)]
    """

    return make_obj_array([
            DOFArray(
                actx, data=tuple([pgg_i[xyz_axis] for pgg_i in per_group_grads]))
            for xyz_axis in range(out_discr.ambient_dim)])

# }}}


# {{{ Derivative operators

def _reference_derivative_matrices(actx: ArrayContext,
        out_element_group, in_element_group):
    # We're accepting in_element_group for interface consistency with
    # _reference_stiffness_transpose_matrix.
    assert out_element_group is in_element_group

    @keyed_memoize_in(
        actx, _reference_derivative_matrices,
        lambda grp: grp.discretization_key())
    def get_ref_derivative_mats(grp):
        from meshmode.discretization.poly_element import diff_matrices
        return actx.freeze(
            actx.from_numpy(
                np.asarray(
                    [dfmat for dfmat in diff_matrices(grp)]
                )
            )
        )
    return get_ref_derivative_mats(out_element_group)


def local_grad(
        dcoll: DiscretizationCollection, vec, *, nested=False) -> np.ndarray:
    r"""Return the element-local gradient of a function :math:`f` represented
    by *vec*:

    .. math::

        \nabla|_E f = \left(
            \partial_x|_E f, \partial_y|_E f, \partial_z|_E f \right)

    :arg vec: a :class:`~meshmode.dof_array.DOFArray` or object array of
        :class:`~meshmode.dof_array.DOFArray`\ s.
    :arg nested: return nested object arrays instead of a single multidimensional
        array if *vec* is non-scalar.
    :returns: an object array (possibly nested) of
        :class:`~meshmode.dof_array.DOFArray`\ s.
    """
    if isinstance(vec, np.ndarray):
        grad = obj_array_vectorize(
                lambda el: local_grad(dcoll, el, nested=nested), vec)
        if nested:
            return grad
        else:
            return np.stack(grad, axis=0)

    from grudge.geometry import inverse_surface_metric_derivative_mat

    discr = dcoll.discr_from_dd(dof_desc.DD_VOLUME)
    actx = vec.array_context

    inverse_jac_mat = inverse_surface_metric_derivative_mat(actx, dcoll,
            _use_geoderiv_connection=actx.supports_nonscalar_broadcasting)
    return _gradient_kernel(actx, discr, discr,
            _reference_derivative_matrices, inverse_jac_mat, vec,
            metric_in_matvec=False)


def local_d_dx(dcoll: DiscretizationCollection, xyz_axis, vec):
    r"""Return the element-local derivative along axis *xyz_axis* of a
    function :math:`f` represented by *vec*:

    .. math::

        \frac{\partial f}{\partial \lbrace x,y,z\rbrace}\Big|_E

    :arg xyz_axis: an integer indicating the axis along which the derivative
        is taken.
    :arg vec: a :class:`~meshmode.dof_array.DOFArray`.
    :returns: a :class:`~meshmode.dof_array.DOFArray`\ s.
    """
    discr = dcoll.discr_from_dd(dof_desc.DD_VOLUME)
    actx = vec.array_context

    from grudge.geometry import inverse_surface_metric_derivative_mat
    inverse_jac_mat = inverse_surface_metric_derivative_mat(actx, dcoll,
            _use_geoderiv_connection=actx.supports_nonscalar_broadcasting)

    return _single_axis_derivative_kernel(
        actx, discr, discr,
        _reference_derivative_matrices, inverse_jac_mat, xyz_axis, vec,
        metric_in_matvec=False)


def _div_helper(dcoll: DiscretizationCollection, diff_func, vecs):
    if not isinstance(vecs, np.ndarray):
        raise TypeError("argument must be an object array")
    assert vecs.dtype == object

    if isinstance(vecs[(0,)*vecs.ndim], np.ndarray):
        div_shape = vecs.shape
    else:
        if vecs.shape[-1] != dcoll.ambient_dim:
            raise ValueError("last dimension of *vecs* argument doesn't match "
                    "ambient dimension")
        div_shape = vecs.shape[:-1]

    if len(div_shape) == 0:
        return sum(diff_func(i, vec_i) for i, vec_i in enumerate(vecs))
    else:
        result = np.zeros(div_shape, dtype=object)
        for idx in np.ndindex(div_shape):
            result[idx] = sum(
                    diff_func(i, vec_i) for i, vec_i in enumerate(vecs[idx]))
        return result


def local_div(dcoll: DiscretizationCollection, vecs):
    r"""Return the element-local divergence of the vector function
    :math:`\mathbf{f}` represented by *vecs*:

    .. math::

        \nabla|_E \cdot \mathbf{f} = \sum_{i=1}^d \partial_{x_i}|_E \mathbf{f}_i

    :arg vec: an object array of
        a :class:`~meshmode.dof_array.DOFArray`\ s,
        where the last axis of the array must have length
        matching the volume dimension.
    :returns: a :class:`~meshmode.dof_array.DOFArray`.
    """

    return _div_helper(dcoll,
            lambda i, subvec: local_d_dx(dcoll, i, subvec),
            vecs)

# }}}


# {{{ Weak derivative operators

def _reference_stiffness_transpose_matrix(
        actx: ArrayContext, out_element_group, in_element_group):
    @keyed_memoize_in(
        actx, _reference_stiffness_transpose_matrix,
        lambda out_grp, in_grp: (out_grp.discretization_key(),
                                 in_grp.discretization_key()))
    def get_ref_stiffness_transpose_mat(out_grp, in_grp):
        if in_grp == out_grp:
            from meshmode.discretization.poly_element import \
                mass_matrix, diff_matrices

            mmat = mass_matrix(out_grp)
            return actx.freeze(
                actx.from_numpy(
                    np.asarray(
                        [dmat.T @ mmat.T for dmat in diff_matrices(out_grp)]
                    )
                )
            )

        from modepy import vandermonde
        basis = out_grp.basis_obj()
        vand = vandermonde(basis.functions, out_grp.unit_nodes)
        grad_vand = vandermonde(basis.gradients, in_grp.unit_nodes)
        vand_inv_t = np.linalg.inv(vand).T

        if not isinstance(grad_vand, tuple):
            # NOTE: special case for 1d
            grad_vand = (grad_vand,)

        weights = in_grp.quadrature_rule().weights
        return actx.freeze(
            actx.from_numpy(
                np.einsum(
                    "c,bz,acz->abc",
                    weights,
                    vand_inv_t,
                    grad_vand
                ).copy()  # contigify the array
            )
        )
    return get_ref_stiffness_transpose_mat(out_element_group,
                                           in_element_group)


def weak_local_grad(dcoll: DiscretizationCollection, *args, nested=False):
    r"""Return the element-local weak gradient of the volume function
    represented by *vec*.

    May be called with ``(vecs)`` or ``(dd, vecs)``.

    Specifically, the function returns an object array where the :math:`i`-th
    component is the weak derivative with respect to the :math:`i`-th coordinate
    of a scalar function :math:`f`. See :func:`weak_local_d_dx` for further
    information. For non-scalar :math:`f`, the function will return a nested object
    array containing the component-wise weak derivatives.

    :arg dd: a :class:`~grudge.dof_desc.DOFDesc`, or a value convertible to one.
        Defaults to the base volume discretization if not provided.
    :arg vec: a :class:`~meshmode.dof_array.DOFArray` or object array of
        :class:`~meshmode.dof_array.DOFArray`\ s.
    :arg nested: return nested object arrays instead of a single multidimensional
        array if *vec* is non-scalar
    :returns: an object array (possibly nested) of
        :class:`~meshmode.dof_array.DOFArray`\ s.
    """
    if len(args) == 1:
        vec, = args
        dd_in = dof_desc.DOFDesc("vol", dof_desc.DISCR_TAG_BASE)
    elif len(args) == 2:
        dd_in, vec = args
    else:
        raise TypeError("invalid number of arguments")

    if isinstance(vec, np.ndarray):
        grad = obj_array_vectorize(
                lambda el: weak_local_grad(dcoll, dd_in, el, nested=nested), vec)
        if nested:
            return grad
        else:
            return np.stack(grad, axis=0)

    from grudge.geometry import inverse_surface_metric_derivative_mat

    in_discr = dcoll.discr_from_dd(dd_in)
    out_discr = dcoll.discr_from_dd(dof_desc.DD_VOLUME)

    actx = vec.array_context
    inverse_jac_mat = inverse_surface_metric_derivative_mat(actx, dcoll, dd=dd_in,
            times_area_element=True,
            _use_geoderiv_connection=actx.supports_nonscalar_broadcasting)

    return _gradient_kernel(actx, out_discr, in_discr,
            _reference_stiffness_transpose_matrix, inverse_jac_mat, vec,
            metric_in_matvec=True)


def weak_local_d_dx(dcoll: DiscretizationCollection, *args):
    r"""Return the element-local weak derivative along axis *xyz_axis* of the
    volume function represented by *vec*.

    May be called with ``(xyz_axis, vecs)`` or ``(dd, xyz_axis, vecs)``.

    Specifically, this function computes the volume contribution of the
    weak derivative in the :math:`i`-th component (specified by *xyz_axis*)
    of a function :math:`f`, in each element :math:`E`, with respect to polynomial
    test functions :math:`\phi`:

    .. math::

        \int_E \partial_i\phi\,f\,\mathrm{d}x \sim
        \mathbf{D}_{E,i}^T \mathbf{M}_{E}^T\mathbf{f}|_E,

    where :math:`\mathbf{D}_{E,i}` is the polynomial differentiation matrix on
    an :math:`E` for the :math:`i`-th spatial coordinate, :math:`\mathbf{M}_E`
    is the elemental mass matrix (see :func:`mass` for more information), and
    :math:`\mathbf{f}|_E` is a vector of coefficients for :math:`f` on :math:`E`.

    :arg xyz_axis: an integer indicating the axis along which the derivative
        is taken
    :arg vec: a :class:`~meshmode.dof_array.DOFArray`.
    :returns: a :class:`~meshmode.dof_array.DOFArray`\ s.
    """
    if len(args) == 2:
        xyz_axis, vec = args
        dd_in = dof_desc.DOFDesc("vol", dof_desc.DISCR_TAG_BASE)
    elif len(args) == 3:
        dd_in, xyz_axis, vec = args
    else:
        raise TypeError("invalid number of arguments")

    from grudge.geometry import inverse_surface_metric_derivative_mat

    in_discr = dcoll.discr_from_dd(dd_in)
    out_discr = dcoll.discr_from_dd(dof_desc.DD_VOLUME)

    actx = vec.array_context
    inverse_jac_mat = inverse_surface_metric_derivative_mat(actx, dcoll, dd=dd_in,
            times_area_element=True,
            _use_geoderiv_connection=actx.supports_nonscalar_broadcasting)

    return _single_axis_derivative_kernel(
            actx, out_discr, in_discr, _reference_stiffness_transpose_matrix,
            inverse_jac_mat, xyz_axis, vec,
            metric_in_matvec=True)


def weak_local_div(dcoll: DiscretizationCollection, *args):
    r"""Return the element-local weak divergence of the vector volume function
    represented by *vecs*.

    May be called with ``(vecs)`` or ``(dd, vecs)``.

    Specifically, this function computes the volume contribution of the
    weak divergence of a vector function :math:`\mathbf{f}`, in each element
    :math:`E`, with respect to polynomial test functions :math:`\phi`:

    .. math::

        \int_E \nabla \phi \cdot \mathbf{f}\,\mathrm{d}x \sim
        \sum_{i=1}^d \mathbf{D}_{E,i}^T \mathbf{M}_{E}^T\mathbf{f}_i|_E,

    where :math:`\mathbf{D}_{E,i}` is the polynomial differentiation matrix on
    an :math:`E` for the :math:`i`-th spatial coordinate, and :math:`\mathbf{M}_E`
    is the elemental mass matrix (see :func:`mass` for more information).

    :arg dd: a :class:`~grudge.dof_desc.DOFDesc`, or a value convertible to one.
        Defaults to the base volume discretization if not provided.
    :arg vec: a object array of
        a :class:`~meshmode.dof_array.DOFArray`\ s,
        where the last axis of the array must have length
        matching the volume dimension.
    :returns: a :class:`~meshmode.dof_array.DOFArray`.
    """
    if len(args) == 1:
        vecs, = args
        dd = dof_desc.DOFDesc("vol", dof_desc.DISCR_TAG_BASE)
    elif len(args) == 2:
        dd, vecs = args
    else:
        raise TypeError("invalid number of arguments")

    return _div_helper(dcoll,
            lambda i, subvec: weak_local_d_dx(dcoll, dd, i, subvec),
            vecs)

# }}}


# {{{ Mass operator

def reference_mass_matrix(actx: ArrayContext, out_element_group, in_element_group):
    @keyed_memoize_in(
        actx, reference_mass_matrix,
        lambda out_grp, in_grp: (out_grp.discretization_key(),
                                 in_grp.discretization_key()))
    def get_ref_mass_mat(out_grp, in_grp):
        if out_grp == in_grp:
            from meshmode.discretization.poly_element import mass_matrix

            return actx.freeze(
                actx.from_numpy(
                    np.asarray(
                        mass_matrix(out_grp),
                        order="C"
                    )
                )
            )

        from modepy import vandermonde
        basis = out_grp.basis_obj()
        vand = vandermonde(basis.functions, out_grp.unit_nodes)
        o_vand = vandermonde(basis.functions, in_grp.unit_nodes)
        vand_inv_t = np.linalg.inv(vand).T

        weights = in_grp.quadrature_rule().weights
        return actx.freeze(
            actx.from_numpy(
                np.asarray(
                    np.einsum("j,ik,jk->ij", weights, vand_inv_t, o_vand),
                    order="C"
                )
            )
        )

    return get_ref_mass_mat(out_element_group, in_element_group)


def _apply_mass_operator(
        dcoll: DiscretizationCollection, dd_out, dd_in, vec):
    if isinstance(vec, np.ndarray):
        return obj_array_vectorize(
            lambda vi: _apply_mass_operator(dcoll,
                                            dd_out,
                                            dd_in, vi), vec
        )

    from grudge.geometry import area_element

    in_discr = dcoll.discr_from_dd(dd_in)
    out_discr = dcoll.discr_from_dd(dd_out)

    actx = vec.array_context
<<<<<<< HEAD
    area_elements = area_element(actx, dcoll, dd=dd_in)

    # out[e, i] = reduce(sum, [j], mass_mat[i, j]*jac[e, j]*vec[e, j])

    esums = []
    for in_grp, out_grp, ae_i, vec_i in zip(in_discr.groups, out_discr.groups, area_elements, vec):
        mass_mat = reference_mass_matrix(
            actx,
            out_element_group=out_grp,
            in_element_group=in_grp
        )

        fp_format = vec_i.dtype
        Ni, Nj = mass_mat.shape
        Ne, Nj = vec_i.shape
        kernel_data = [
            lp.GlobalArg("mass_mat", fp_format, shape=(Ni, Nj), offset=lp.auto, tags=[IsOpArray()]),
            lp.GlobalArg("jac", fp_format, shape=(Ne, Nj), offset=lp.auto, tags=[IsDOFArray()]),  
            lp.GlobalArg("vec", fp_format, shape=(Ne, Nj), offset=lp.auto, tags=[IsDOFArray()]),
            lp.GlobalArg("out", fp_format, shape=(Ne, Ni), offset=lp.auto, tags=[IsDOFArray()], is_output=True),  
            lp.ValueArg("Ni", tags=[ParameterValue(Ni)]),
            lp.ValueArg("Nj", tags=[ParameterValue(Nj)]),
            lp.ValueArg("Ne", tags=[ParameterValue(Ne)]),
            ...
        ]
    
        kd_tag = KernelDataTag(kernel_data)

        esum = actx.einsum("ij,ej,ej->ei",
                    mass_mat,
                    ae_i,
                    vec_i,
                    arg_names=("mass_mat", "jac", "vec"),
                    tagged=(FirstAxisIsElementsTag(),kd_tag))
        esums.append(esum)

    return DOFArray(actx, data=tuple(esums))

    """    
=======
    area_elements = area_element(actx, dcoll, dd=dd_in,
            _use_geoderiv_connection=actx.supports_nonscalar_broadcasting)
>>>>>>> 2af35283
    return DOFArray(
        actx,
        data=tuple(
            actx.einsum("ij,ej,ej->ei",
                        reference_mass_matrix(
                            actx,
                            out_element_group=out_grp,
                            in_element_group=in_grp
                        ),
                        ae_i,
                        vec_i,
                        arg_names=("mass_mat", "jac", "vec"),
                        tagged=(FirstAxisIsElementsTag(),))

            for in_grp, out_grp, ae_i, vec_i in zip(
                    in_discr.groups, out_discr.groups, area_elements, vec)
        )
    )
    """
    

def mass(dcoll: DiscretizationCollection, *args):
    r"""Return the action of the DG mass matrix on a vector (or vectors)
    of :class:`~meshmode.dof_array.DOFArray`\ s, *vec*. In the case of
    *vec* being an object array of :class:`~meshmode.dof_array.DOFArray`\ s,
    the mass operator is applied in the Kronecker sense (component-wise).

    May be called with ``(vec)`` or ``(dd, vec)``.

    Specifically, this function applies the mass matrix elementwise on a
    vector of coefficients :math:`\mathbf{f}` via:
    :math:`\mathbf{M}_{E}\mathbf{f}|_E`, where

    .. math::

        \left(\mathbf{M}_{E}\right)_{ij} = \int_E \phi_i \cdot \phi_j\,\mathrm{d}x,

    where :math:`\phi_i` are local polynomial basis functions on :math:`E`.

    :arg dd: a :class:`~grudge.dof_desc.DOFDesc`, or a value convertible to one.
        Defaults to the base volume discretization if not provided.
    :arg vec: a :class:`~meshmode.dof_array.DOFArray` or object array of
        :class:`~meshmode.dof_array.DOFArray`\ s.
    :returns: a :class:`~meshmode.dof_array.DOFArray` denoting the
        application of the mass matrix, or an object array of
        :class:`~meshmode.dof_array.DOFArray`\ s.
    """

    if len(args) == 1:
        vec, = args
        dd = dof_desc.DOFDesc("vol", dof_desc.DISCR_TAG_BASE)
    elif len(args) == 2:
        dd, vec = args
    else:
        raise TypeError("invalid number of arguments")

    return _apply_mass_operator(dcoll, dof_desc.DD_VOLUME, dd, vec)

# }}}


# {{{ Mass inverse operator

def reference_inverse_mass_matrix(actx: ArrayContext, element_group):
    @keyed_memoize_in(
        actx, reference_inverse_mass_matrix,
        lambda grp: grp.discretization_key())
    def get_ref_inv_mass_mat(grp):
        from modepy import inverse_mass_matrix
        basis = grp.basis_obj()

        return actx.freeze(
            actx.from_numpy(
                np.asarray(
                    inverse_mass_matrix(basis.functions, grp.unit_nodes),
                    order="C"
                )
            )
        )

    return get_ref_inv_mass_mat(element_group)


def _apply_inverse_mass_operator(
        dcoll: DiscretizationCollection, dd_out, dd_in, vec):
    if isinstance(vec, np.ndarray):
        return obj_array_vectorize(
            lambda vi: _apply_inverse_mass_operator(dcoll,
                                                    dd_out,
                                                    dd_in, vi), vec
        )

    from grudge.geometry import area_element

    if dd_out != dd_in:
        raise ValueError(
            "Cannot compute inverse of a mass matrix mapping "
            "between different element groups; inverse is not "
            "guaranteed to be well-defined"
        )

    actx = vec.array_context
    discr = dcoll.discr_from_dd(dd_in)
    inv_area_elements = 1./area_element(actx, dcoll, dd=dd_in,
            _use_geoderiv_connection=actx.supports_nonscalar_broadcasting)
    group_data = []
    for grp, jac_inv, vec_i in zip(discr.groups, inv_area_elements, vec):

        ref_mass_inverse = reference_inverse_mass_matrix(actx,
                                                         element_group=grp)

        fp_format = vec_i.dtype
        Ne, Nj = vec_i.shape
        _, Ni = jac_inv.shape

        kernel_data = [
            lp.GlobalArg("arg2", fp_format, shape=(Ne, Nj), offset=lp.auto, tags=[IsDOFArray()]),
            lp.GlobalArg("arg1", fp_format, shape=(Ni, Nj), offset=lp.auto, tags=[IsOpArray()]),
            lp.GlobalArg("arg0", fp_format, shape=(Ne, Ni), offset=lp.auto, tags=[IsDOFArray()]),  
            lp.GlobalArg("out",  fp_format, shape=(Ne, Ni), offset=lp.auto, tags=[IsDOFArray()], is_output=True),  
            lp.ValueArg("Ni", tags=[ParameterValue(Ni)]),
            lp.ValueArg("Nj", tags=[ParameterValue(Nj)]),
            lp.ValueArg("Ne", tags=[ParameterValue(Ne)]),
            ...
        ]
    
        kd_tag = KernelDataTag(kernel_data)

        group_data.append(
            # Based on https://arxiv.org/pdf/1608.03836.pdf
            # true_Minv ~ ref_Minv * ref_M * (1/jac_det) * ref_Minv
            actx.einsum("ei,ij,ej->ei",
                        jac_inv,
                        ref_mass_inverse,
                        vec_i,
                        tagged=(FirstAxisIsElementsTag(),kd_tag))
        )

    return DOFArray(actx, data=tuple(group_data))


def inverse_mass(dcoll: DiscretizationCollection, vec):
    r"""Return the action of the DG mass matrix inverse on a vector
    (or vectors) of :class:`~meshmode.dof_array.DOFArray`\ s, *vec*.
    In the case of *vec* being an object array of
    :class:`~meshmode.dof_array.DOFArray`\ s, the inverse mass operator is
    applied in the Kronecker sense (component-wise).

    For affine elements :math:`E`, the element-wise mass inverse
    is computed directly as the inverse of the (physical) mass matrix:

    .. math::

        \left(\mathbf{M}_{J^e}\right)_{ij} =
            \int_{\widehat{E}} \widehat{\phi}_i\cdot\widehat{\phi}_j J^e
            \mathrm{d}\widehat{x},

    where :math:`\widehat{\phi}_i` are basis functions over the reference
    element :math:`\widehat{E}`, and :math:`J^e` is the (constant) Jacobian
    scaling factor (see :func:`grudge.geometry.area_element`).

    For non-affine :math:`E`, :math:`J^e` is not constant. In this case, a
    weight-adjusted approximation is used instead following [Chan_2016]_:

    .. math::

        \mathbf{M}_{J^e}^{-1} \approx
            \widehat{\mathbf{M}}^{-1}\mathbf{M}_{1/J^e}\widehat{\mathbf{M}}^{-1},

    where :math:`\widehat{\mathbf{M}}` is the reference mass matrix on
    :math:`\widehat{E}`.

    :arg vec: a :class:`~meshmode.dof_array.DOFArray` or object array of
        :class:`~meshmode.dof_array.DOFArray`\ s.
    :returns: a :class:`~meshmode.dof_array.DOFArray` denoting the
        application of the inverse mass matrix, or an object array of
        :class:`~meshmode.dof_array.DOFArray`\ s.
    """

    return _apply_inverse_mass_operator(
        dcoll, dof_desc.DD_VOLUME, dof_desc.DD_VOLUME, vec
    )

# }}}


# {{{ Face mass operator

def reference_face_mass_matrix(
        actx: ArrayContext, face_element_group, vol_element_group, dtype):
    @keyed_memoize_in(
        actx, reference_mass_matrix,
        lambda face_grp, vol_grp: (face_grp.discretization_key(),
                                   vol_grp.discretization_key()))
    def get_ref_face_mass_mat(face_grp, vol_grp):
        nfaces = vol_grp.mesh_el_group.nfaces
        assert face_grp.nelements == nfaces * vol_grp.nelements

        matrix = np.empty(
            (vol_grp.nunit_dofs,
            nfaces,
            face_grp.nunit_dofs),
            dtype=dtype
        )

        import modepy as mp
        from meshmode.discretization import ElementGroupWithBasis
        from meshmode.discretization.poly_element import \
            QuadratureSimplexElementGroup

        n = vol_grp.order
        m = face_grp.order
        vol_basis = vol_grp.basis_obj()
        faces = mp.faces_for_shape(vol_grp.shape)

        for iface, face in enumerate(faces):
            # If the face group is defined on a higher-order
            # quadrature grid, use the underlying quadrature rule
            if isinstance(face_grp, QuadratureSimplexElementGroup):
                face_quadrature = face_grp.quadrature_rule()
                if face_quadrature.exact_to < m:
                    raise ValueError(
                        "The face quadrature rule is only exact for polynomials "
                        f"of total degree {face_quadrature.exact_to}. Please "
                        "ensure a quadrature rule is used that is at least "
                        f"exact for degree {m}."
                    )
            else:
                # NOTE: This handles the general case where
                # volume and surface quadrature rules may have different
                # integration orders
                face_quadrature = mp.quadrature_for_space(
                    mp.space_for_shape(face, 2*max(n, m)),
                    face
                )

            # If the group has a nodal basis and is unisolvent,
            # we use the basis on the face to compute the face mass matrix
            if (isinstance(face_grp, ElementGroupWithBasis)
                    and face_grp.space.space_dim == face_grp.nunit_dofs):

                face_basis = face_grp.basis_obj()

                # Sanity check for face quadrature accuracy. Not integrating
                # degree N + M polynomials here is asking for a bad time.
                if face_quadrature.exact_to < m + n:
                    raise ValueError(
                        "The face quadrature rule is only exact for polynomials "
                        f"of total degree {face_quadrature.exact_to}. Please "
                        "ensure a quadrature rule is used that is at least "
                        f"exact for degree {n+m}."
                    )

                matrix[:, iface, :] = mp.nodal_mass_matrix_for_face(
                    face, face_quadrature,
                    face_basis.functions, vol_basis.functions,
                    vol_grp.unit_nodes,
                    face_grp.unit_nodes,
                )
            else:
                # Otherwise, we use a routine that is purely quadrature-based
                # (no need for explicit face basis functions)
                matrix[:, iface, :] = mp.nodal_quad_mass_matrix_for_face(
                    face,
                    face_quadrature,
                    vol_basis.functions,
                    vol_grp.unit_nodes,
                )

        return actx.freeze(actx.from_numpy(matrix))

    return get_ref_face_mass_mat(face_element_group, vol_element_group)


def _apply_face_mass_operator(dcoll: DiscretizationCollection, dd, vec):
    if isinstance(vec, np.ndarray):
        return obj_array_vectorize(
            lambda vi: _apply_face_mass_operator(dcoll, dd, vi), vec
        )

    from grudge.geometry import area_element

    volm_discr = dcoll.discr_from_dd(dof_desc.DD_VOLUME)
    face_discr = dcoll.discr_from_dd(dd)
    dtype = vec.entry_dtype
    actx = vec.array_context

    assert len(face_discr.groups) == len(volm_discr.groups)
    surf_area_elements = area_element(actx, dcoll, dd=dd,
            _use_geoderiv_connection=actx.supports_nonscalar_broadcasting)

    data = []
    for vgrp, afgrp, vec_i, surf_ae_i, in zip(volm_discr.groups, face_discr.groups, vec, surf_area_elements):

        
        ref_fm_mat = reference_face_mass_matrix(
                                actx,
                                face_element_group=afgrp,
                                vol_element_group=vgrp,
                                dtype=dtype)

        fp_format = dtype
        Ni, Nf, Nj = ref_fm_mat.shape 
        Ne = vgrp.nelements

        kernel_data = [
            lp.GlobalArg("vec", fp_format, shape=(Nf, Ne, Nj), offset=lp.auto, tags=[IsFaceDOFArray()]),
            lp.GlobalArg("jac_surf", fp_format, shape=(Nf, Ne, Nj), offset=lp.auto, tags=[IsFaceDOFArray()]),
            lp.GlobalArg("ref_face_mass_mat", fp_format, shape=(Ni, Nf, Nj), 
                offset=lp.auto, tags=[IsFaceMassOpArray()]),  
            lp.GlobalArg("out", fp_format, shape=(Ne, Ni), offset=lp.auto, tags=[IsDOFArray()], is_output=True),  
            lp.ValueArg("Ni", tags=[ParameterValue(Ni)]),
            lp.ValueArg("Nj", tags=[ParameterValue(Nj)]),
            lp.ValueArg("Ne", tags=[ParameterValue(Ne)]),
            lp.ValueArg("Nf", tags=[ParameterValue(Nf)]),
            ...
        ]
    
        kd_tag = KernelDataTag(kernel_data)

        data.append(actx.einsum("ifj,fej,fej->ei",
                        ref_fm_mat,
                        surf_ae_i.reshape(
                                vgrp.mesh_el_group.nfaces,
                                vgrp.nelements,
                                -1),
                        vec_i.reshape(
                                vgrp.mesh_el_group.nfaces,
                                vgrp.nelements,
                                afgrp.nunit_dofs),
                        arg_names=("ref_face_mass_mat", "jac_surf", "vec"),
                        tagged=(FirstAxisIsElementsTag(),kd_tag)))
        
        

       

    return DOFArray(actx, data=tuple(data))


    return DOFArray(
        actx,
        data=tuple(
            actx.einsum("ifj,fej,fej->ei",
                        reference_face_mass_matrix(
                                actx,
                                face_element_group=afgrp,
                                vol_element_group=vgrp,
                                dtype=dtype),
                        surf_ae_i.reshape(
                                vgrp.mesh_el_group.nfaces,
                                vgrp.nelements,
                                -1),
                        vec_i.reshape(
                                vgrp.mesh_el_group.nfaces,
                                vgrp.nelements,
                                afgrp.nunit_dofs),
                        arg_names=("ref_face_mass_mat", "jac_surf", "vec"),
                        tagged=(FirstAxisIsElementsTag(),))

            for vgrp, afgrp, vec_i, surf_ae_i in zip(volm_discr.groups,
                                                     face_discr.groups,
                                                     vec,
                                                     surf_area_elements)
        )
    )


def face_mass(dcoll: DiscretizationCollection, *args):
    r"""Return the action of the DG face mass matrix on a vector (or vectors)
    of :class:`~meshmode.dof_array.DOFArray`\ s, *vec*. In the case of
    *vec* being an object array of :class:`~meshmode.dof_array.DOFArray`\ s,
    the mass operator is applied in the Kronecker sense (component-wise).

    May be called with ``(vec)`` or ``(dd, vec)``.

    Specifically, this function applies the face mass matrix elementwise on a
    vector of coefficients :math:`\mathbf{f}` as the sum of contributions for
    each face :math:`f \subset \partial E`:

    .. math::

        \sum_{f=1}^{N_{\text{faces}} } \mathbf{M}_{f, E}\mathbf{f}|_f,

    where

    .. math::

        \left(\mathbf{M}_{f, E}\right)_{ij} =
            \int_{f \subset \partial E} \phi_i(s)\psi_j(s)\,\mathrm{d}s,

    where :math:`\phi_i` are (volume) polynomial basis functions on :math:`E`
    evaluated on the face :math:`f`, and :math:`\psi_j` are basis functions for
    a polynomial space defined on :math:`f`.

    :arg dd: a :class:`~grudge.dof_desc.DOFDesc`, or a value convertible to one.
        Defaults to the base ``"all_faces"`` discretization if not provided.
    :arg vec: a :class:`~meshmode.dof_array.DOFArray` or object array of
        :class:`~meshmode.dof_array.DOFArray`\ s.
    :returns: a :class:`~meshmode.dof_array.DOFArray` denoting the
        application of the face mass matrix, or an object array of
        :class:`~meshmode.dof_array.DOFArray`\ s.
    """

    if len(args) == 1:
        vec, = args
        dd = dof_desc.DOFDesc("all_faces", dof_desc.DISCR_TAG_BASE)
    elif len(args) == 2:
        dd, vec = args
    else:
        raise TypeError("invalid number of arguments")

    return _apply_face_mass_operator(dcoll, dd, vec)

# }}}


# vim: foldmethod=marker<|MERGE_RESOLUTION|>--- conflicted
+++ resolved
@@ -619,8 +619,8 @@
     out_discr = dcoll.discr_from_dd(dd_out)
 
     actx = vec.array_context
-<<<<<<< HEAD
-    area_elements = area_element(actx, dcoll, dd=dd_in)
+    area_elements = area_element(actx, dcoll, dd=dd_in,
+            _use_geoderiv_connection=actx.supports_nonscalar_broadcasting)
 
     # out[e, i] = reduce(sum, [j], mass_mat[i, j]*jac[e, j]*vec[e, j])
 
@@ -659,10 +659,6 @@
     return DOFArray(actx, data=tuple(esums))
 
     """    
-=======
-    area_elements = area_element(actx, dcoll, dd=dd_in,
-            _use_geoderiv_connection=actx.supports_nonscalar_broadcasting)
->>>>>>> 2af35283
     return DOFArray(
         actx,
         data=tuple(
@@ -1002,7 +998,7 @@
 
     return DOFArray(actx, data=tuple(data))
 
-
+    """
     return DOFArray(
         actx,
         data=tuple(
@@ -1029,6 +1025,7 @@
                                                      surf_area_elements)
         )
     )
+    """
 
 
 def face_mass(dcoll: DiscretizationCollection, *args):
