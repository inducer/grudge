"""
Core DG routines
^^^^^^^^^^^^^^^^

Elementwise differentiation
---------------------------

.. autofunction:: local_grad
.. autofunction:: local_d_dx
.. autofunction:: local_div

Weak derivative operators
-------------------------

.. autofunction:: weak_local_grad
.. autofunction:: weak_local_d_dx
.. autofunction:: weak_local_div

Mass, inverse mass, and face mass operators
-------------------------------------------

.. autofunction:: mass
.. autofunction:: inverse_mass
.. autofunction:: face_mass

Working around documentation tool akwardness
--------------------------------------------

.. class:: TracePair

    See :class:`grudge.trace_pair.TracePair`.

Links to canonical locations of external symbols
------------------------------------------------

(This section only exists because Sphinx does not appear able to resolve
these symbols correctly.)

.. class:: ArrayOrContainer

    See :class:`arraycontext.ArrayOrContainer`.
"""

from __future__ import annotations

__copyright__ = """
Copyright (C) 2021 Andreas Kloeckner
Copyright (C) 2021 University of Illinois Board of Trustees
"""

__license__ = """
Permission is hereby granted, free of charge, to any person obtaining a copy
of this software and associated documentation files (the "Software"), to deal
in the Software without restriction, including without limitation the rights
to use, copy, modify, merge, publish, distribute, sublicense, and/or sell
copies of the Software, and to permit persons to whom the Software is
furnished to do so, subject to the following conditions:

The above copyright notice and this permission notice shall be included in
all copies or substantial portions of the Software.

THE SOFTWARE IS PROVIDED "AS IS", WITHOUT WARRANTY OF ANY KIND, EXPRESS OR
IMPLIED, INCLUDING BUT NOT LIMITED TO THE WARRANTIES OF MERCHANTABILITY,
FITNESS FOR A PARTICULAR PURPOSE AND NONINFRINGEMENT. IN NO EVENT SHALL THE
AUTHORS OR COPYRIGHT HOLDERS BE LIABLE FOR ANY CLAIM, DAMAGES OR OTHER
LIABILITY, WHETHER IN AN ACTION OF CONTRACT, TORT OR OTHERWISE, ARISING FROM,
OUT OF OR IN CONNECTION WITH THE SOFTWARE OR THE USE OR OTHER DEALINGS IN
THE SOFTWARE.
"""


<<<<<<< HEAD
from arraycontext import ArrayContext, map_array_container
from arraycontext.context import ArrayOrContainerT
=======
from arraycontext import (ArrayContext, map_array_container, tag_axes,
        ArrayOrContainer)
>>>>>>> db6e6278

from functools import partial

from meshmode.dof_array import DOFArray
from meshmode.transform_metadata import (FirstAxisIsElementsTag,
                                         DiscretizationDOFAxisTag,
                                         DiscretizationElementAxisTag,
                                         DiscretizationFaceAxisTag)

from grudge.discretization import DiscretizationCollection

from pytools import keyed_memoize_in
from pytools.obj_array import make_obj_array

import numpy as np
import loopy as lp

import grudge.dof_desc as dof_desc

from grudge.grudge_tags import (KernelDataTag, IsDOFArray, IsOpArray, 
    ParameterValue, IsVecOpArray, IsVecDOFArray, IsFourAxisDOFArray,
    IsFaceMassOpArray, IsFaceDOFArray)

from grudge.interpolation import interp
from grudge.projection import project

from grudge.reductions import (
    norm,
    nodal_sum,
    nodal_min,
    nodal_max,
    nodal_sum_loc,
    nodal_min_loc,
    nodal_max_loc,
    integral,
    elementwise_sum,
    elementwise_max,
    elementwise_min,
    elementwise_integral,
)

from grudge.trace_pair import (
    project_tracepair,
    tracepair_with_discr_tag,
    interior_trace_pair,
    interior_trace_pairs,
    local_interior_trace_pair,
    connected_ranks,
    cross_rank_trace_pairs,
    bdry_trace_pair,
    bv_trace_pair
)


__all__ = (
    "project",
    "interp",

    "norm",
    "nodal_sum",
    "nodal_min",
    "nodal_max",
    "nodal_sum_loc",
    "nodal_min_loc",
    "nodal_max_loc",
    "integral",
    "elementwise_sum",
    "elementwise_max",
    "elementwise_min",
    "elementwise_integral",

    "project_tracepair",
    "tracepair_with_discr_tag",
    "interior_trace_pair",
    "interior_trace_pairs",
    "local_interior_trace_pair",
    "connected_ranks",
    "cross_rank_trace_pairs",
    "bdry_trace_pair",
    "bv_trace_pair",

    "local_grad",
    "local_d_dx",
    "local_div",

    "weak_local_grad",
    "weak_local_d_dx",
    "weak_local_div",

    "mass",
    "inverse_mass",
    "face_mass",
    )


# {{{ common derivative "kernels"

def _single_axis_derivative_kernel(
        actx, out_discr, in_discr, get_diff_mat, inv_jac_mat, xyz_axis, vec,
        *, metric_in_matvec):
    # This gets used from both the strong and the weak derivative. These differ
    # in three ways:
    # - which differentiation matrix gets used,
    # - whether inv_jac_mat is pre-multiplied by a factor that includes the
    #   area element, and
    # - whether the chain rule terms ("inv_jac_mat") sit outside (strong)
    #   or inside (weak) the matrix-vector product that carries out the
    #   derivative, cf. "metric_in_matvec".

    data = []
    for out_grp, in_grp, vec_i, ijm_i in zip(out_discr.groups, in_discr.groups, vec, inv_jac_mat):
        ref_stiffT_mat = get_diff_mat(
                        actx,
                        out_element_group=out_grp,
                        in_element_group=in_grp
                    )
        
        fp_format = vec_i.dtype
        Nr, Ni, _ = ref_stiffT_mat.shape
        Ne, Nj = vec_i.shape

        kernel_data = [
            lp.GlobalArg("vec", fp_format, shape=(Ne, Nj), offset=lp.auto, tags=[IsDOFArray()]),
            lp.GlobalArg("ref_stiffT_mat", fp_format, shape=(Nr, Ni, Nj), offset=lp.auto, tags=[IsVecOpArray()]),
            lp.GlobalArg("inv_jac_t", fp_format, shape=(Nr, Ne, Nj), offset=lp.auto, tags=[IsVecDOFArray()]),  
            lp.GlobalArg("out", fp_format, shape=(Ne, Ni), offset=lp.auto, tags=[IsDOFArray()], is_output=True),  
            lp.ValueArg("Ni", tags=[ParameterValue(Ni)]),
            lp.ValueArg("Nj", tags=[ParameterValue(Nj)]),
            lp.ValueArg("Ne", tags=[ParameterValue(Ne)]),
            lp.ValueArg("Nr", tags=[ParameterValue(Nr)]),
            ...
        ]
    
        kd_tag = KernelDataTag(kernel_data)
        
        data.append(actx.einsum("rej,rij,ej->ei" if metric_in_matvec else "rei,rij,ej->ei",
                    ijm_i[xyz_axis],
                    ref_stiffT_mat,
                    vec_i,
                    arg_names=("inv_jac_t", "ref_stiffT_mat", "vec", ),
                    tagged=(FirstAxisIsElementsTag(),kd_tag)))

    return DOFArray(actx, data = tuple(data))

    """
    return DOFArray(
        actx,
        data=tuple(
            # r for rst axis
            actx.einsum("rej,rij,ej->ei" if metric_in_matvec else "rei,rij,ej->ei",
                        ijm_i[xyz_axis],
                        get_diff_mat(
                            actx,
                            out_element_group=out_grp,
                            in_element_group=in_grp),
                        vec_i,
                        arg_names=("inv_jac_t", "ref_stiffT_mat", "vec", ),
                        tagged=(FirstAxisIsElementsTag(),))

            for out_grp, in_grp, vec_i, ijm_i in zip(
                out_discr.groups, in_discr.groups, vec,
                inv_jac_mat)))
    """


def _gradient_kernel(actx, out_discr, in_discr, get_diff_mat, inv_jac_mat, vec,
        *, metric_in_matvec):
    # See _single_axis_derivative_kernel for comments on the usage scenarios
    # (both strong and weak derivative) and their differences.

    per_group_grads = []
    for out_grp, in_grp, vec_i, ijm_i, in zip(out_discr.groups, in_discr.groups, vec, inv_jac_mat):

        ref_stiffT_mat = get_diff_mat(
                        actx,
                        out_element_group=out_grp,
                        in_element_group=in_grp
                    )

        fp_format = vec_i.dtype
        Nx, _, _, _ = inv_jac_mat._data[0].shape
        Nr, Ni, _ = ref_stiffT_mat.shape
        Ne, Nj = vec_i.shape

        kernel_data = [
            lp.GlobalArg("vec", fp_format, shape=(Ne, Nj), offset=lp.auto, tags=[IsDOFArray()]),
            lp.GlobalArg("ref_stiffT_mat", fp_format, shape=(Nr, Ni, Nj), offset=lp.auto, tags=[IsVecOpArray()]),
            lp.GlobalArg("inv_jac_t", fp_format, shape=(Nx, Nr, Ne, Nj), offset=lp.auto, tags=[IsFourAxisDOFArray()]),  
            lp.GlobalArg("out", fp_format, shape=(Nx, Ne, Ni), offset=lp.auto, tags=[IsVecDOFArray()], is_output=True),  
            lp.ValueArg("Ni", tags=[ParameterValue(Ni)]),
            lp.ValueArg("Nj", tags=[ParameterValue(Nj)]),
            lp.ValueArg("Ne", tags=[ParameterValue(Ne)]),
            lp.ValueArg("Nr", tags=[ParameterValue(Nr)]),
            lp.ValueArg("Nx", tags=[ParameterValue(Nx)]),
            ...
        ]
        
        kd_tag = KernelDataTag(kernel_data)

        # r for rst axis
        # x for xyz axis
        per_group_grads.append(actx.einsum("xrej,rij,ej->xei" if metric_in_matvec else "xrei,rij,ej->xei",
                    ijm_i,
                    get_diff_mat(
                        actx,
                        out_element_group=out_grp,
                        in_element_group=in_grp
                    ),
                    vec_i,
                    arg_names=("inv_jac_t", "ref_stiffT_mat", "vec"),
                    tagged=(FirstAxisIsElementsTag(),kd_tag)))
       

    """
    per_group_grads = [
        # r for rst axis
        # x for xyz axis
        actx.einsum("xrej,rij,ej->xei" if metric_in_matvec else "xrei,rij,ej->xei",
                    ijm_i,
                    get_diff_mat(
                        actx,
                        out_element_group=out_grp,
                        in_element_group=in_grp
                    ),
                    vec_i,
                    arg_names=("inv_jac_t", "ref_stiffT_mat", "vec"),
                    tagged=(FirstAxisIsElementsTag(),))
        for out_grp, in_grp, vec_i, ijm_i in zip(
            out_discr.groups, in_discr.groups, vec,
            inv_jac_mat)]
    """

    return make_obj_array([
            DOFArray(
                actx, data=tuple([pgg_i[xyz_axis] for pgg_i in per_group_grads]))
            for xyz_axis in range(out_discr.ambient_dim)])

# }}}


# {{{ Derivative operators

def _reference_derivative_matrices(actx: ArrayContext,
        out_element_group, in_element_group):
    # We're accepting in_element_group for interface consistency with
    # _reference_stiffness_transpose_matrix.
    assert out_element_group is in_element_group

    @keyed_memoize_in(
        actx, _reference_derivative_matrices,
        lambda grp: grp.discretization_key())
    def get_ref_derivative_mats(grp):
        from meshmode.discretization.poly_element import diff_matrices
        return actx.freeze(
                actx.tag_axis(
                    1, DiscretizationDOFAxisTag(),
                    actx.from_numpy(
                        np.asarray([dfmat for dfmat in diff_matrices(grp)]))))
    return get_ref_derivative_mats(out_element_group)


def _strong_scalar_grad(dcoll, dd_in, vec):
    assert dd_in == dof_desc.as_dofdesc(dof_desc.DD_VOLUME)

    from grudge.geometry import inverse_surface_metric_derivative_mat

    discr = dcoll.discr_from_dd(dof_desc.DD_VOLUME)
    actx = vec.array_context

    inverse_jac_mat = inverse_surface_metric_derivative_mat(actx, dcoll,
            _use_geoderiv_connection=actx.supports_nonscalar_broadcasting)
    return _gradient_kernel(actx, discr, discr,
            _reference_derivative_matrices, inverse_jac_mat, vec,
            metric_in_matvec=False)


def local_grad(
        dcoll: DiscretizationCollection, vec, *, nested=False) -> ArrayOrContainer:
    r"""Return the element-local gradient of a function :math:`f` represented
    by *vec*:

    .. math::

        \nabla|_E f = \left(
            \partial_x|_E f, \partial_y|_E f, \partial_z|_E f \right)

    :arg vec: a :class:`~meshmode.dof_array.DOFArray` or an
        :class:`~arraycontext.ArrayContainer` of them.
    :arg nested: return nested object arrays instead of a single multidimensional
        array if *vec* is non-scalar.
    :returns: an object array (possibly nested) of
        :class:`~meshmode.dof_array.DOFArray`\ s or
        :class:`~arraycontext.ArrayContainer` of object arrays.
    """
    dd_in = dof_desc.DOFDesc("vol", dof_desc.DISCR_TAG_BASE)
    from grudge.tools import rec_map_subarrays
    return rec_map_subarrays(
        partial(_strong_scalar_grad, dcoll, dd_in),
        (), (dcoll.ambient_dim,),
        vec, scalar_cls=DOFArray, return_nested=nested,)


def local_d_dx(
        dcoll: DiscretizationCollection, xyz_axis, vec) -> ArrayOrContainer:
    r"""Return the element-local derivative along axis *xyz_axis* of a
    function :math:`f` represented by *vec*:

    .. math::

        \frac{\partial f}{\partial \lbrace x,y,z\rbrace}\Big|_E

    :arg xyz_axis: an integer indicating the axis along which the derivative
        is taken.
    :arg vec: a :class:`~meshmode.dof_array.DOFArray` or an
        :class:`~arraycontext.ArrayContainer` of them.
    :returns: a :class:`~meshmode.dof_array.DOFArray` or an
        :class:`~arraycontext.ArrayContainer` of them.
    """
    if not isinstance(vec, DOFArray):
        return map_array_container(partial(local_d_dx, dcoll, xyz_axis), vec)

    discr = dcoll.discr_from_dd(dof_desc.DD_VOLUME)
    actx = vec.array_context

    from grudge.geometry import inverse_surface_metric_derivative_mat
    inverse_jac_mat = inverse_surface_metric_derivative_mat(actx, dcoll,
            _use_geoderiv_connection=actx.supports_nonscalar_broadcasting)

    return _single_axis_derivative_kernel(
        actx, discr, discr,
        _reference_derivative_matrices, inverse_jac_mat, xyz_axis, vec,
        metric_in_matvec=False)


def local_div(dcoll: DiscretizationCollection, vecs) -> ArrayOrContainer:
    r"""Return the element-local divergence of the vector function
    :math:`\mathbf{f}` represented by *vecs*:

    .. math::

        \nabla|_E \cdot \mathbf{f} = \sum_{i=1}^d \partial_{x_i}|_E \mathbf{f}_i

    :arg vecs: an object array of
        :class:`~meshmode.dof_array.DOFArray`\s or an
        :class:`~arraycontext.ArrayContainer` object
        with object array entries. The last axis of the array
        must have length matching the volume dimension.
    :returns: a :class:`~meshmode.dof_array.DOFArray` or an
        :class:`~arraycontext.ArrayContainer` of them.
    """
    from grudge.tools import rec_map_subarrays
    return rec_map_subarrays(
        lambda vec: sum(
            local_d_dx(dcoll, i, vec_i)
            for i, vec_i in enumerate(vec)),
        (dcoll.ambient_dim,), (),
        vecs, scalar_cls=DOFArray)

# }}}


# {{{ Weak derivative operators

def _reference_stiffness_transpose_matrix(
        actx: ArrayContext, out_element_group, in_element_group):
    @keyed_memoize_in(
        actx, _reference_stiffness_transpose_matrix,
        lambda out_grp, in_grp: (out_grp.discretization_key(),
                                 in_grp.discretization_key()))
    def get_ref_stiffness_transpose_mat(out_grp, in_grp):
        if in_grp == out_grp:
            from meshmode.discretization.poly_element import \
                mass_matrix, diff_matrices

            mmat = mass_matrix(out_grp)
            return actx.freeze(
                actx.tag_axis(1, DiscretizationDOFAxisTag(),
                    actx.from_numpy(
                        np.asarray(
                            [dmat.T @ mmat.T for dmat in diff_matrices(out_grp)]))))

        from modepy import vandermonde
        basis = out_grp.basis_obj()
        vand = vandermonde(basis.functions, out_grp.unit_nodes)
        grad_vand = vandermonde(basis.gradients, in_grp.unit_nodes)
        vand_inv_t = np.linalg.inv(vand).T

        if not isinstance(grad_vand, tuple):
            # NOTE: special case for 1d
            grad_vand = (grad_vand,)

        weights = in_grp.quadrature_rule().weights
        return actx.freeze(
            actx.from_numpy(
                np.einsum(
                    "c,bz,acz->abc",
                    weights,
                    vand_inv_t,
                    grad_vand
                ).copy()  # contigify the array
            )
        )
    return get_ref_stiffness_transpose_mat(out_element_group,
                                           in_element_group)


def _weak_scalar_grad(dcoll, dd_in, vec):
    from grudge.geometry import inverse_surface_metric_derivative_mat

    in_discr = dcoll.discr_from_dd(dd_in)
    out_discr = dcoll.discr_from_dd(dof_desc.DD_VOLUME)

    actx = vec.array_context
    inverse_jac_mat = inverse_surface_metric_derivative_mat(actx, dcoll, dd=dd_in,
            times_area_element=True,
            _use_geoderiv_connection=actx.supports_nonscalar_broadcasting)

    return _gradient_kernel(actx, out_discr, in_discr,
            _reference_stiffness_transpose_matrix, inverse_jac_mat, vec,
            metric_in_matvec=True)


def weak_local_grad(
        dcoll: DiscretizationCollection, *args, nested=False) -> ArrayOrContainer:
    r"""Return the element-local weak gradient of the volume function
    represented by *vec*.

    May be called with ``(vec)`` or ``(dd_in, vec)``.

    Specifically, the function returns an object array where the :math:`i`-th
    component is the weak derivative with respect to the :math:`i`-th coordinate
    of a scalar function :math:`f`. See :func:`weak_local_d_dx` for further
    information. For non-scalar :math:`f`, the function will return a nested object
    array containing the component-wise weak derivatives.

    :arg dd_in: a :class:`~grudge.dof_desc.DOFDesc`, or a value convertible to one.
        Defaults to the base volume discretization if not provided.
    :arg vec: a :class:`~meshmode.dof_array.DOFArray` or an
        :class:`~arraycontext.ArrayContainer` of them.
    :arg nested: return nested object arrays instead of a single multidimensional
        array if *vec* is non-scalar
    :returns: an object array (possibly nested) of
        :class:`~meshmode.dof_array.DOFArray`\ s or
        :class:`~arraycontext.ArrayContainer` of object arrays.
    """
    if len(args) == 1:
        vecs, = args
        dd_in = dof_desc.DOFDesc("vol", dof_desc.DISCR_TAG_BASE)
    elif len(args) == 2:
        dd_in, vecs = args
    else:
        raise TypeError("invalid number of arguments")

    from grudge.tools import rec_map_subarrays
    return rec_map_subarrays(
        partial(_weak_scalar_grad, dcoll, dd_in),
        (), (dcoll.ambient_dim,),
        vecs, scalar_cls=DOFArray, return_nested=nested)


def weak_local_d_dx(dcoll: DiscretizationCollection, *args) -> ArrayOrContainer:
    r"""Return the element-local weak derivative along axis *xyz_axis* of the
    volume function represented by *vec*.

    May be called with ``(xyz_axis, vec)`` or ``(dd_in, xyz_axis, vec)``.

    Specifically, this function computes the volume contribution of the
    weak derivative in the :math:`i`-th component (specified by *xyz_axis*)
    of a function :math:`f`, in each element :math:`E`, with respect to polynomial
    test functions :math:`\phi`:

    .. math::

        \int_E \partial_i\phi\,f\,\mathrm{d}x \sim
        \mathbf{D}_{E,i}^T \mathbf{M}_{E}^T\mathbf{f}|_E,

    where :math:`\mathbf{D}_{E,i}` is the polynomial differentiation matrix on
    an :math:`E` for the :math:`i`-th spatial coordinate, :math:`\mathbf{M}_E`
    is the elemental mass matrix (see :func:`mass` for more information), and
    :math:`\mathbf{f}|_E` is a vector of coefficients for :math:`f` on :math:`E`.

    :arg dd_in: a :class:`~grudge.dof_desc.DOFDesc`, or a value convertible to one.
        Defaults to the base volume discretization if not provided.
    :arg xyz_axis: an integer indicating the axis along which the derivative
        is taken.
    :arg vec: a :class:`~meshmode.dof_array.DOFArray` or an
        :class:`~arraycontext.ArrayContainer` of them.
    :returns: a :class:`~meshmode.dof_array.DOFArray` or an
        :class:`~arraycontext.ArrayContainer` of them.
    """
    if len(args) == 2:
        xyz_axis, vec = args
        dd_in = dof_desc.DOFDesc("vol", dof_desc.DISCR_TAG_BASE)
    elif len(args) == 3:
        dd_in, xyz_axis, vec = args
    else:
        raise TypeError("invalid number of arguments")

    if not isinstance(vec, DOFArray):
        return map_array_container(
            partial(weak_local_d_dx, dcoll, dd_in, xyz_axis),
            vec
        )

    from grudge.geometry import inverse_surface_metric_derivative_mat

    in_discr = dcoll.discr_from_dd(dd_in)
    out_discr = dcoll.discr_from_dd(dof_desc.DD_VOLUME)

    actx = vec.array_context
    inverse_jac_mat = inverse_surface_metric_derivative_mat(actx, dcoll, dd=dd_in,
            times_area_element=True,
            _use_geoderiv_connection=actx.supports_nonscalar_broadcasting)

    return _single_axis_derivative_kernel(
            actx, out_discr, in_discr, _reference_stiffness_transpose_matrix,
            inverse_jac_mat, xyz_axis, vec,
            metric_in_matvec=True)


def weak_local_div(dcoll: DiscretizationCollection, *args) -> ArrayOrContainer:
    r"""Return the element-local weak divergence of the vector volume function
    represented by *vecs*.

    May be called with ``(vecs)`` or ``(dd, vecs)``.

    Specifically, this function computes the volume contribution of the
    weak divergence of a vector function :math:`\mathbf{f}`, in each element
    :math:`E`, with respect to polynomial test functions :math:`\phi`:

    .. math::

        \int_E \nabla \phi \cdot \mathbf{f}\,\mathrm{d}x \sim
        \sum_{i=1}^d \mathbf{D}_{E,i}^T \mathbf{M}_{E}^T\mathbf{f}_i|_E,

    where :math:`\mathbf{D}_{E,i}` is the polynomial differentiation matrix on
    an :math:`E` for the :math:`i`-th spatial coordinate, and :math:`\mathbf{M}_E`
    is the elemental mass matrix (see :func:`mass` for more information).

    :arg dd: a :class:`~grudge.dof_desc.DOFDesc`, or a value convertible to one.
        Defaults to the base volume discretization if not provided.
    :arg vecs: an object array of
        :class:`~meshmode.dof_array.DOFArray`\s or an
        :class:`~arraycontext.ArrayContainer` object
        with object array entries. The last axis of the array
        must have length matching the volume dimension.
    :returns: a :class:`~meshmode.dof_array.DOFArray` or an
        :class:`~arraycontext.ArrayContainer` like *vec*.
    """
    if len(args) == 1:
        vecs, = args
        dd_in = dof_desc.DOFDesc("vol", dof_desc.DISCR_TAG_BASE)
    elif len(args) == 2:
        dd_in, vecs = args
    else:
        raise TypeError("invalid number of arguments")

    from grudge.tools import rec_map_subarrays
    return rec_map_subarrays(
        lambda vec: sum(
            weak_local_d_dx(dcoll, dd_in, i, vec_i)
            for i, vec_i in enumerate(vec)),
        (dcoll.ambient_dim,), (),
        vecs, scalar_cls=DOFArray)

# }}}


# {{{ Mass operator

def reference_mass_matrix(actx: ArrayContext, out_element_group, in_element_group):
    @keyed_memoize_in(
        actx, reference_mass_matrix,
        lambda out_grp, in_grp: (out_grp.discretization_key(),
                                 in_grp.discretization_key()))
    def get_ref_mass_mat(out_grp, in_grp):
        if out_grp == in_grp:
            from meshmode.discretization.poly_element import mass_matrix

            return actx.freeze(
                actx.from_numpy(
                    np.asarray(
                        mass_matrix(out_grp),
                        order="C"
                    )
                )
            )

        from modepy import vandermonde
        basis = out_grp.basis_obj()
        vand = vandermonde(basis.functions, out_grp.unit_nodes)
        o_vand = vandermonde(basis.functions, in_grp.unit_nodes)
        vand_inv_t = np.linalg.inv(vand).T

        weights = in_grp.quadrature_rule().weights
        return actx.freeze(
                actx.tag_axis(0, DiscretizationDOFAxisTag(),
                    actx.from_numpy(
                        np.asarray(
                            np.einsum("j,ik,jk->ij", weights, vand_inv_t, o_vand),
                            order="C"))))

    return get_ref_mass_mat(out_element_group, in_element_group)


def _apply_mass_operator(
        dcoll: DiscretizationCollection, dd_out, dd_in, vec):
    if not isinstance(vec, DOFArray):
        return map_array_container(
            partial(_apply_mass_operator, dcoll, dd_out, dd_in), vec
        )

    from grudge.geometry import area_element

    in_discr = dcoll.discr_from_dd(dd_in)
    out_discr = dcoll.discr_from_dd(dd_out)

    actx = vec.array_context
    area_elements = area_element(actx, dcoll, dd=dd_in,
            _use_geoderiv_connection=actx.supports_nonscalar_broadcasting)

    # out[e, i] = reduce(sum, [j], mass_mat[i, j]*jac[e, j]*vec[e, j])

    esums = []
    for in_grp, out_grp, ae_i, vec_i in zip(in_discr.groups, out_discr.groups, area_elements, vec):
        mass_mat = reference_mass_matrix(
            actx,
            out_element_group=out_grp,
            in_element_group=in_grp
        )

        fp_format = vec_i.dtype
        Ni, Nj = mass_mat.shape
        Ne, Nj = vec_i.shape
        kernel_data = [
            lp.GlobalArg("mass_mat", fp_format, shape=(Ni, Nj), offset=lp.auto, tags=[IsOpArray()]),
            lp.GlobalArg("jac", fp_format, shape=(Ne, Nj), offset=lp.auto, tags=[IsDOFArray()]),  
            lp.GlobalArg("vec", fp_format, shape=(Ne, Nj), offset=lp.auto, tags=[IsDOFArray()]),
            lp.GlobalArg("out", fp_format, shape=(Ne, Ni), offset=lp.auto, tags=[IsDOFArray()], is_output=True),  
            lp.ValueArg("Ni", tags=[ParameterValue(Ni)]),
            lp.ValueArg("Nj", tags=[ParameterValue(Nj)]),
            lp.ValueArg("Ne", tags=[ParameterValue(Ne)]),
            ...
        ]
    
        kd_tag = KernelDataTag(kernel_data)

        esum = actx.einsum("ij,ej,ej->ei",
                    mass_mat,
                    ae_i,
                    vec_i,
                    arg_names=("mass_mat", "jac", "vec"),
                    tagged=(FirstAxisIsElementsTag(),kd_tag))
        esums.append(esum)

    return DOFArray(actx, data=tuple(esums))

    """    
    return DOFArray(
        actx,
        data=tuple(
            actx.einsum("ij,ej,ej->ei",
                reference_mass_matrix(
                    actx,
                    out_element_group=out_grp,
                    in_element_group=in_grp
                    ),
                ae_i,
                vec_i,
                arg_names=("mass_mat", "jac", "vec"),
                tagged=(FirstAxisIsElementsTag(),))

            for in_grp, out_grp, ae_i, vec_i in zip(
                    in_discr.groups, out_discr.groups, area_elements, vec)
        )
    )
    """
    

def mass(dcoll: DiscretizationCollection, *args) -> ArrayOrContainer:
    r"""Return the action of the DG mass matrix on a vector (or vectors)
    of :class:`~meshmode.dof_array.DOFArray`\ s, *vec*. In the case of
    *vec* being an :class:`~arraycontext.ArrayContainer`,
    the mass operator is applied component-wise.

    May be called with ``(vec)`` or ``(dd, vec)``.

    Specifically, this function applies the mass matrix elementwise on a
    vector of coefficients :math:`\mathbf{f}` via:
    :math:`\mathbf{M}_{E}\mathbf{f}|_E`, where

    .. math::

        \left(\mathbf{M}_{E}\right)_{ij} = \int_E \phi_i \cdot \phi_j\,\mathrm{d}x,

    where :math:`\phi_i` are local polynomial basis functions on :math:`E`.

    :arg dd: a :class:`~grudge.dof_desc.DOFDesc`, or a value convertible to one.
        Defaults to the base volume discretization if not provided.
    :arg vec: a :class:`~meshmode.dof_array.DOFArray` or an
        :class:`~arraycontext.ArrayContainer` of them.
    :returns: a :class:`~meshmode.dof_array.DOFArray` or an
        :class:`~arraycontext.ArrayContainer` like *vec*.
    """

    if len(args) == 1:
        vec, = args
        dd = dof_desc.DOFDesc("vol", dof_desc.DISCR_TAG_BASE)
    elif len(args) == 2:
        dd, vec = args
    else:
        raise TypeError("invalid number of arguments")

    return _apply_mass_operator(dcoll, dof_desc.DD_VOLUME, dd, vec)

# }}}


# {{{ Mass inverse operator

def reference_inverse_mass_matrix(actx: ArrayContext, element_group):
    @keyed_memoize_in(
        actx, reference_inverse_mass_matrix,
        lambda grp: grp.discretization_key())
    def get_ref_inv_mass_mat(grp):
        from modepy import inverse_mass_matrix
        basis = grp.basis_obj()

        return actx.freeze(
            actx.tag_axis(0, DiscretizationDOFAxisTag(),
                actx.from_numpy(
                    np.asarray(
                        inverse_mass_matrix(basis.functions, grp.unit_nodes),
                        order="C"))))

    return get_ref_inv_mass_mat(element_group)


def _apply_inverse_mass_operator(
        dcoll: DiscretizationCollection, dd_out, dd_in, vec):
    if not isinstance(vec, DOFArray):
        return map_array_container(
            partial(_apply_inverse_mass_operator, dcoll, dd_out, dd_in), vec
        )

    from grudge.geometry import area_element

    if dd_out != dd_in:
        raise ValueError(
            "Cannot compute inverse of a mass matrix mapping "
            "between different element groups; inverse is not "
            "guaranteed to be well-defined"
        )

    actx = vec.array_context
    discr = dcoll.discr_from_dd(dd_in)
    inv_area_elements = 1./area_element(actx, dcoll, dd=dd_in,
            _use_geoderiv_connection=actx.supports_nonscalar_broadcasting)
<<<<<<< HEAD
    group_data = []
    for grp, jac_inv, vec_i in zip(discr.groups, inv_area_elements, vec):

        ref_mass_inverse = reference_inverse_mass_matrix(actx,
                                                         element_group=grp)

        fp_format = vec_i.dtype
        Ne, Nj = vec_i.shape
        _, Ni = jac_inv.shape

        kernel_data = [
            lp.GlobalArg("arg2", fp_format, shape=(Ne, Nj), offset=lp.auto, tags=[IsDOFArray()]),
            lp.GlobalArg("arg1", fp_format, shape=(Ni, Nj), offset=lp.auto, tags=[IsOpArray()]),
            lp.GlobalArg("arg0", fp_format, shape=(Ne, Ni), offset=lp.auto, tags=[IsDOFArray()]),  
            lp.GlobalArg("out",  fp_format, shape=(Ne, Ni), offset=lp.auto, tags=[IsDOFArray()], is_output=True),  
            lp.ValueArg("Ni", tags=[ParameterValue(Ni)]),
            lp.ValueArg("Nj", tags=[ParameterValue(Nj)]),
            lp.ValueArg("Ne", tags=[ParameterValue(Ne)]),
            ...
        ]
    
        kd_tag = KernelDataTag(kernel_data)

        group_data.append(
=======
    group_data = [
>>>>>>> db6e6278
            # Based on https://arxiv.org/pdf/1608.03836.pdf
            # true_Minv ~ ref_Minv * ref_M * (1/jac_det) * ref_Minv
            actx.einsum("ei,ij,ej->ei",
                        jac_inv,
                        reference_inverse_mass_matrix(actx, element_group=grp),
                        vec_i,
<<<<<<< HEAD
                        tagged=(FirstAxisIsElementsTag(),kd_tag))
        )
=======
                        tagged=(FirstAxisIsElementsTag(),))
            for grp, jac_inv, vec_i in zip(discr.groups, inv_area_elements, vec)]
>>>>>>> db6e6278

    return DOFArray(actx, data=tuple(group_data))


def inverse_mass(dcoll: DiscretizationCollection, vec) -> ArrayOrContainer:
    r"""Return the action of the DG mass matrix inverse on a vector
    (or vectors) of :class:`~meshmode.dof_array.DOFArray`\ s, *vec*.
    In the case of *vec* being an :class:`~arraycontext.ArrayContainer`,
    the inverse mass operator is applied component-wise.

    For affine elements :math:`E`, the element-wise mass inverse
    is computed directly as the inverse of the (physical) mass matrix:

    .. math::

        \left(\mathbf{M}_{J^e}\right)_{ij} =
            \int_{\widehat{E}} \widehat{\phi}_i\cdot\widehat{\phi}_j J^e
            \mathrm{d}\widehat{x},

    where :math:`\widehat{\phi}_i` are basis functions over the reference
    element :math:`\widehat{E}`, and :math:`J^e` is the (constant) Jacobian
    scaling factor (see :func:`grudge.geometry.area_element`).

    For non-affine :math:`E`, :math:`J^e` is not constant. In this case, a
    weight-adjusted approximation is used instead following [Chan_2016]_:

    .. math::

        \mathbf{M}_{J^e}^{-1} \approx
            \widehat{\mathbf{M}}^{-1}\mathbf{M}_{1/J^e}\widehat{\mathbf{M}}^{-1},

    where :math:`\widehat{\mathbf{M}}` is the reference mass matrix on
    :math:`\widehat{E}`.

    :arg vec: a :class:`~meshmode.dof_array.DOFArray` or an
        :class:`~arraycontext.ArrayContainer` of them.
    :returns: a :class:`~meshmode.dof_array.DOFArray` or an
        :class:`~arraycontext.ArrayContainer` like *vec*.
    """

    return _apply_inverse_mass_operator(
        dcoll, dof_desc.DD_VOLUME, dof_desc.DD_VOLUME, vec
    )

# }}}


# {{{ Face mass operator

def reference_face_mass_matrix(
        actx: ArrayContext, face_element_group, vol_element_group, dtype):
    @keyed_memoize_in(
        actx, reference_mass_matrix,
        lambda face_grp, vol_grp: (face_grp.discretization_key(),
                                   vol_grp.discretization_key()))
    def get_ref_face_mass_mat(face_grp, vol_grp):
        nfaces = vol_grp.mesh_el_group.nfaces
        assert face_grp.nelements == nfaces * vol_grp.nelements

        matrix = np.empty(
            (vol_grp.nunit_dofs,
            nfaces,
            face_grp.nunit_dofs),
            dtype=dtype
        )

        import modepy as mp
        from meshmode.discretization import ElementGroupWithBasis
        from meshmode.discretization.poly_element import \
            QuadratureSimplexElementGroup

        n = vol_grp.order
        m = face_grp.order
        vol_basis = vol_grp.basis_obj()
        faces = mp.faces_for_shape(vol_grp.shape)

        for iface, face in enumerate(faces):
            # If the face group is defined on a higher-order
            # quadrature grid, use the underlying quadrature rule
            if isinstance(face_grp, QuadratureSimplexElementGroup):
                face_quadrature = face_grp.quadrature_rule()
                if face_quadrature.exact_to < m:
                    raise ValueError(
                        "The face quadrature rule is only exact for polynomials "
                        f"of total degree {face_quadrature.exact_to}. Please "
                        "ensure a quadrature rule is used that is at least "
                        f"exact for degree {m}."
                    )
            else:
                # NOTE: This handles the general case where
                # volume and surface quadrature rules may have different
                # integration orders
                face_quadrature = mp.quadrature_for_space(
                    mp.space_for_shape(face, 2*max(n, m)),
                    face
                )

            # If the group has a nodal basis and is unisolvent,
            # we use the basis on the face to compute the face mass matrix
            if (isinstance(face_grp, ElementGroupWithBasis)
                    and face_grp.space.space_dim == face_grp.nunit_dofs):

                face_basis = face_grp.basis_obj()

                # Sanity check for face quadrature accuracy. Not integrating
                # degree N + M polynomials here is asking for a bad time.
                if face_quadrature.exact_to < m + n:
                    raise ValueError(
                        "The face quadrature rule is only exact for polynomials "
                        f"of total degree {face_quadrature.exact_to}. Please "
                        "ensure a quadrature rule is used that is at least "
                        f"exact for degree {n+m}."
                    )

                matrix[:, iface, :] = mp.nodal_mass_matrix_for_face(
                    face, face_quadrature,
                    face_basis.functions, vol_basis.functions,
                    vol_grp.unit_nodes,
                    face_grp.unit_nodes,
                )
            else:
                # Otherwise, we use a routine that is purely quadrature-based
                # (no need for explicit face basis functions)
                matrix[:, iface, :] = mp.nodal_quad_mass_matrix_for_face(
                    face,
                    face_quadrature,
                    vol_basis.functions,
                    vol_grp.unit_nodes,
                )

        return actx.freeze(
                tag_axes(actx, {
                    0: DiscretizationDOFAxisTag(),
                    2: DiscretizationDOFAxisTag()
                    },
                    actx.from_numpy(matrix)))

    return get_ref_face_mass_mat(face_element_group, vol_element_group)


def _apply_face_mass_operator(dcoll: DiscretizationCollection, dd, vec):
    if not isinstance(vec, DOFArray):
        return map_array_container(
            partial(_apply_face_mass_operator, dcoll, dd), vec
        )

    from grudge.geometry import area_element

    volm_discr = dcoll.discr_from_dd(dof_desc.DD_VOLUME)
    face_discr = dcoll.discr_from_dd(dd)
    dtype = vec.entry_dtype
    actx = vec.array_context

    assert len(face_discr.groups) == len(volm_discr.groups)
    surf_area_elements = area_element(actx, dcoll, dd=dd,
            _use_geoderiv_connection=actx.supports_nonscalar_broadcasting)

    data = []
    for vgrp, afgrp, vec_i, surf_ae_i, in zip(volm_discr.groups, face_discr.groups, vec, surf_area_elements):

        
        ref_fm_mat = reference_face_mass_matrix(
                                actx,
                                face_element_group=afgrp,
                                vol_element_group=vgrp,
                                dtype=dtype)

        fp_format = dtype
        Ni, Nf, Nj = ref_fm_mat.shape 
        Ne = vgrp.nelements

        kernel_data = [
            lp.GlobalArg("vec", fp_format, shape=(Nf, Ne, Nj), offset=lp.auto, tags=[IsFaceDOFArray()]),
            lp.GlobalArg("jac_surf", fp_format, shape=(Nf, Ne, Nj), offset=lp.auto, tags=[IsFaceDOFArray()]),
            lp.GlobalArg("ref_face_mass_mat", fp_format, shape=(Ni, Nf, Nj), 
                offset=lp.auto, tags=[IsFaceMassOpArray()]),  
            lp.GlobalArg("out", fp_format, shape=(Ne, Ni), offset=lp.auto, tags=[IsDOFArray()], is_output=True),  
            lp.ValueArg("Ni", tags=[ParameterValue(Ni)]),
            lp.ValueArg("Nj", tags=[ParameterValue(Nj)]),
            lp.ValueArg("Ne", tags=[ParameterValue(Ne)]),
            lp.ValueArg("Nf", tags=[ParameterValue(Nf)]),
            ...
        ]
    
        kd_tag = KernelDataTag(kernel_data)

        data.append(actx.einsum("ifj,fej,fej->ei",
                        ref_fm_mat,
                        surf_ae_i.reshape(
                                vgrp.mesh_el_group.nfaces,
                                vgrp.nelements,
                                -1),
                        vec_i.reshape(
                                vgrp.mesh_el_group.nfaces,
                                vgrp.nelements,
                                afgrp.nunit_dofs),
                        arg_names=("ref_face_mass_mat", "jac_surf", "vec"),
                        tagged=(FirstAxisIsElementsTag(),kd_tag)))
        
        

       

    return DOFArray(actx, data=tuple(data))

    """
    return DOFArray(
        actx,
        data=tuple(
            actx.einsum("ifj,fej,fej->ei",
                        reference_face_mass_matrix(
                            actx,
                            face_element_group=afgrp,
                            vol_element_group=vgrp,
                            dtype=dtype),
                        actx.tag_axis(1, DiscretizationElementAxisTag(),
                            surf_ae_i.reshape(
                                vgrp.mesh_el_group.nfaces,
                                vgrp.nelements,
                                surf_ae_i.shape[-1])),
                        actx.tag_axis(0, DiscretizationFaceAxisTag(),
                            vec_i.reshape(
                                vgrp.mesh_el_group.nfaces,
                                vgrp.nelements,
                                afgrp.nunit_dofs)),
                        arg_names=("ref_face_mass_mat", "jac_surf", "vec"),
                        tagged=(FirstAxisIsElementsTag(),))

            for vgrp, afgrp, vec_i, surf_ae_i in zip(volm_discr.groups,
                                                     face_discr.groups,
                                                     vec,
<<<<<<< HEAD
                                                     surf_area_elements)
        )
    )
    """
=======
                                                     surf_area_elements)))
>>>>>>> db6e6278


def face_mass(dcoll: DiscretizationCollection, *args) -> ArrayOrContainer:
    r"""Return the action of the DG face mass matrix on a vector (or vectors)
    of :class:`~meshmode.dof_array.DOFArray`\ s, *vec*. In the case of
    *vec* being an arbitrary :class:`~arraycontext.ArrayContainer`,
    the face mass operator is applied component-wise.

    May be called with ``(vec)`` or ``(dd, vec)``.

    Specifically, this function applies the face mass matrix elementwise on a
    vector of coefficients :math:`\mathbf{f}` as the sum of contributions for
    each face :math:`f \subset \partial E`:

    .. math::

        \sum_{f=1}^{N_{\text{faces}} } \mathbf{M}_{f, E}\mathbf{f}|_f,

    where

    .. math::

        \left(\mathbf{M}_{f, E}\right)_{ij} =
            \int_{f \subset \partial E} \phi_i(s)\psi_j(s)\,\mathrm{d}s,

    where :math:`\phi_i` are (volume) polynomial basis functions on :math:`E`
    evaluated on the face :math:`f`, and :math:`\psi_j` are basis functions for
    a polynomial space defined on :math:`f`.

    :arg dd: a :class:`~grudge.dof_desc.DOFDesc`, or a value convertible to one.
        Defaults to the base ``"all_faces"`` discretization if not provided.
    :arg vec: a :class:`~meshmode.dof_array.DOFArray` or an
        :class:`~arraycontext.ArrayContainer` of them.
    :returns: a :class:`~meshmode.dof_array.DOFArray` or an
        :class:`~arraycontext.ArrayContainer` like *vec*.
    """

    if len(args) == 1:
        vec, = args
        dd = dof_desc.DOFDesc("all_faces", dof_desc.DISCR_TAG_BASE)
    elif len(args) == 2:
        dd, vec = args
    else:
        raise TypeError("invalid number of arguments")

    return _apply_face_mass_operator(dcoll, dd, vec)

# }}}


# vim: foldmethod=marker<|MERGE_RESOLUTION|>--- conflicted
+++ resolved
@@ -68,14 +68,8 @@
 THE SOFTWARE.
 """
 
-
-<<<<<<< HEAD
-from arraycontext import ArrayContext, map_array_container
-from arraycontext.context import ArrayOrContainerT
-=======
 from arraycontext import (ArrayContext, map_array_container, tag_axes,
         ArrayOrContainer)
->>>>>>> db6e6278
 
 from functools import partial
 
@@ -834,7 +828,7 @@
     discr = dcoll.discr_from_dd(dd_in)
     inv_area_elements = 1./area_element(actx, dcoll, dd=dd_in,
             _use_geoderiv_connection=actx.supports_nonscalar_broadcasting)
-<<<<<<< HEAD
+
     group_data = []
     for grp, jac_inv, vec_i in zip(discr.groups, inv_area_elements, vec):
 
@@ -859,22 +853,14 @@
         kd_tag = KernelDataTag(kernel_data)
 
         group_data.append(
-=======
-    group_data = [
->>>>>>> db6e6278
+
             # Based on https://arxiv.org/pdf/1608.03836.pdf
             # true_Minv ~ ref_Minv * ref_M * (1/jac_det) * ref_Minv
             actx.einsum("ei,ij,ej->ei",
                         jac_inv,
                         reference_inverse_mass_matrix(actx, element_group=grp),
                         vec_i,
-<<<<<<< HEAD
-                        tagged=(FirstAxisIsElementsTag(),kd_tag))
-        )
-=======
-                        tagged=(FirstAxisIsElementsTag(),))
-            for grp, jac_inv, vec_i in zip(discr.groups, inv_area_elements, vec)]
->>>>>>> db6e6278
+                        tagged=(FirstAxisIsElementsTag(),kd_tag,)))
 
     return DOFArray(actx, data=tuple(group_data))
 
@@ -1106,14 +1092,10 @@
             for vgrp, afgrp, vec_i, surf_ae_i in zip(volm_discr.groups,
                                                      face_discr.groups,
                                                      vec,
-<<<<<<< HEAD
                                                      surf_area_elements)
         )
     )
     """
-=======
-                                                     surf_area_elements)))
->>>>>>> db6e6278
 
 
 def face_mass(dcoll: DiscretizationCollection, *args) -> ArrayOrContainer:
