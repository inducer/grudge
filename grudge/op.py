"""
Core DG routines
^^^^^^^^^^^^^^^^

Elementwise differentiation
---------------------------

.. autofunction:: local_grad
.. autofunction:: local_d_dx
.. autofunction:: local_div

Weak derivative operators
-------------------------

.. autofunction:: weak_local_grad
.. autofunction:: weak_local_d_dx
.. autofunction:: weak_local_div

Mass, inverse mass, and face mass operators
-------------------------------------------

.. autofunction:: mass
.. autofunction:: inverse_mass
.. autofunction:: face_mass
"""

__copyright__ = """
Copyright (C) 2021 Andreas Kloeckner
Copyright (C) 2021 University of Illinois Board of Trustees
"""

__license__ = """
Permission is hereby granted, free of charge, to any person obtaining a copy
of this software and associated documentation files (the "Software"), to deal
in the Software without restriction, including without limitation the rights
to use, copy, modify, merge, publish, distribute, sublicense, and/or sell
copies of the Software, and to permit persons to whom the Software is
furnished to do so, subject to the following conditions:

The above copyright notice and this permission notice shall be included in
all copies or substantial portions of the Software.

THE SOFTWARE IS PROVIDED "AS IS", WITHOUT WARRANTY OF ANY KIND, EXPRESS OR
IMPLIED, INCLUDING BUT NOT LIMITED TO THE WARRANTIES OF MERCHANTABILITY,
FITNESS FOR A PARTICULAR PURPOSE AND NONINFRINGEMENT. IN NO EVENT SHALL THE
AUTHORS OR COPYRIGHT HOLDERS BE LIABLE FOR ANY CLAIM, DAMAGES OR OTHER
LIABILITY, WHETHER IN AN ACTION OF CONTRACT, TORT OR OTHERWISE, ARISING FROM,
OUT OF OR IN CONNECTION WITH THE SOFTWARE OR THE USE OR OTHER DEALINGS IN
THE SOFTWARE.
"""


<<<<<<< HEAD
from arraycontext import ArrayContext, make_loopy_program

from functools import partial

=======
from arraycontext import ArrayContext
>>>>>>> 9dc012d7
from meshmode.transform_metadata import FirstAxisIsElementsTag

from grudge.discretization import DiscretizationCollection

from pytools import keyed_memoize_in
from pytools.obj_array import obj_array_vectorize, make_obj_array

from meshmode.dof_array import DOFArray, rec_map_dof_array_container

import numpy as np

import grudge.dof_desc as dof_desc

from grudge.interpolation import interp  # noqa: F401
from grudge.projection import project  # noqa: F401

from grudge.reductions import (  # noqa: F401
    norm,
    nodal_sum,
    nodal_min,
    nodal_max,
    nodal_sum_loc,
    nodal_min_loc,
    nodal_max_loc,
    integral,
    elementwise_sum,
    elementwise_max,
    elementwise_min,
    elementwise_integral,
)

from grudge.trace_pair import (  # noqa: F401
    interior_trace_pair,
    interior_trace_pairs,
    connected_ranks,
    cross_rank_trace_pairs,
    bdry_trace_pair,
    bv_trace_pair
)


# {{{ Derivative operators

def reference_derivative_matrices(actx: ArrayContext, element_group):
    @keyed_memoize_in(
        actx, reference_derivative_matrices,
        lambda grp: grp.discretization_key())
    def get_ref_derivative_mats(grp):
        from meshmode.discretization.poly_element import diff_matrices
        return actx.freeze(
            actx.from_numpy(
                np.asarray(
                    [dfmat for dfmat in diff_matrices(grp)]
                )
            )
        )
    return get_ref_derivative_mats(element_group)


def _compute_local_gradient(dcoll: DiscretizationCollection, vec, xyz_axis):
    from grudge.geometry import inverse_surface_metric_derivative

    discr = dcoll.discr_from_dd(dof_desc.DD_VOLUME)
    actx = vec.array_context

    inverse_jac_t = actx.np.stack(
        [inverse_surface_metric_derivative(actx, dcoll, rst_axis, xyz_axis)
         for rst_axis in range(dcoll.dim)]
    )
    return DOFArray(
        actx,
        data=tuple(
            actx.einsum("dei,dij,ej->ei",
                        inv_jac_t_i,
                        reference_derivative_matrices(actx, grp),
                        vec_i,
                        arg_names=("inv_jac_t", "ref_diff_mat", "vec"),
                        tagged=(FirstAxisIsElementsTag(),))

            for grp, vec_i, inv_jac_t_i in zip(discr.groups, vec, inverse_jac_t)
        )
    )


def local_grad(
        dcoll: DiscretizationCollection, vec, *, nested=False) -> np.ndarray:
    r"""Return the element-local gradient of a function :math:`f` represented
    by *vec*:

    .. math::

        \nabla|_E f = \left(
            \partial_x|_E f, \partial_y|_E f, \partial_z|_E f \right)

    :arg vec: a :class:`~meshmode.dof_array.DOFArray` or object array of
        :class:`~meshmode.dof_array.DOFArray`\ s.
    :arg nested: return nested object arrays instead of a single multidimensional
        array if *vec* is non-scalar.
    :returns: an object array (possibly nested) of
        :class:`~meshmode.dof_array.DOFArray`\ s.
    """
    if isinstance(vec, np.ndarray):
        grad = obj_array_vectorize(
                lambda el: local_grad(dcoll, el, nested=nested), vec)
        if nested:
            return grad
        else:
            return np.stack(grad, axis=0)

    return make_obj_array([_compute_local_gradient(dcoll, vec, xyz_axis)
                           for xyz_axis in range(dcoll.dim)])


def local_d_dx(dcoll: DiscretizationCollection, xyz_axis, vec):
    r"""Return the element-local derivative along axis *xyz_axis* of a
    function :math:`f` represented by *vec*:

    .. math::

        \frac{\partial f}{\partial \lbrace x,y,z\rbrace}\Big|_E

    :arg xyz_axis: an integer indicating the axis along which the derivative
        is taken.
    :arg vec: a :class:`~meshmode.dof_array.DOFArray`.
    :returns: a :class:`~meshmode.dof_array.DOFArray`\ s.
    """
    return _compute_local_gradient(dcoll, vec, xyz_axis)


def _div_helper(dcoll: DiscretizationCollection, diff_func, vecs):
    if not isinstance(vecs, np.ndarray):
        raise TypeError("argument must be an object array")
    assert vecs.dtype == object

    if isinstance(vecs[(0,)*vecs.ndim], np.ndarray):
        div_shape = vecs.shape
    else:
        if vecs.shape[-1] != dcoll.ambient_dim:
            raise ValueError("last dimension of *vecs* argument doesn't match "
                    "ambient dimension")
        div_shape = vecs.shape[:-1]

    if len(div_shape) == 0:
        return sum(diff_func(i, vec_i) for i, vec_i in enumerate(vecs))
    else:
        result = np.zeros(div_shape, dtype=object)
        for idx in np.ndindex(div_shape):
            result[idx] = sum(
                    diff_func(i, vec_i) for i, vec_i in enumerate(vecs[idx]))
        return result


def local_div(dcoll: DiscretizationCollection, vecs):
    r"""Return the element-local divergence of the vector function
    :math:`\mathbf{f}` represented by *vecs*:

    .. math::

        \nabla|_E \cdot \mathbf{f} = \sum_{i=1}^d \partial_{x_i}|_E \mathbf{f}_i

    :arg vec: an object array of
        a :class:`~meshmode.dof_array.DOFArray`\ s,
        where the last axis of the array must have length
        matching the volume dimension.
    :returns: a :class:`~meshmode.dof_array.DOFArray`.
    """

    return _div_helper(dcoll,
            lambda i, subvec: local_d_dx(dcoll, i, subvec),
            vecs)

# }}}


# {{{ Weak derivative operators

def reference_stiffness_transpose_matrix(
        actx: ArrayContext, out_element_group, in_element_group):
    @keyed_memoize_in(
        actx, reference_stiffness_transpose_matrix,
        lambda out_grp, in_grp: (out_grp.discretization_key(),
                                 in_grp.discretization_key()))
    def get_ref_stiffness_transpose_mat(out_grp, in_grp):
        if in_grp == out_grp:
            from meshmode.discretization.poly_element import \
                mass_matrix, diff_matrices

            mmat = mass_matrix(out_grp)
            return actx.freeze(
                actx.from_numpy(
                    np.asarray(
                        [dmat.T @ mmat.T for dmat in diff_matrices(out_grp)]
                    )
                )
            )

        from modepy import vandermonde
        basis = out_grp.basis_obj()
        vand = vandermonde(basis.functions, out_grp.unit_nodes)
        grad_vand = vandermonde(basis.gradients, in_grp.unit_nodes)
        vand_inv_t = np.linalg.inv(vand).T

        if not isinstance(grad_vand, tuple):
            # NOTE: special case for 1d
            grad_vand = (grad_vand,)

        weights = in_grp.quadrature_rule().weights
        return actx.freeze(
            actx.from_numpy(
                np.einsum(
                    "c,bz,acz->abc",
                    weights,
                    vand_inv_t,
                    grad_vand
                ).copy()  # contigify the array
            )
        )
    return get_ref_stiffness_transpose_mat(out_element_group,
                                           in_element_group)


def _apply_stiffness_transpose_operator(
        dcoll: DiscretizationCollection, dd_out, dd_in, vec, xyz_axis):
    from grudge.geometry import \
        inverse_surface_metric_derivative, area_element

    in_discr = dcoll.discr_from_dd(dd_in)
    out_discr = dcoll.discr_from_dd(dd_out)

    actx = vec.array_context
    area_elements = area_element(actx, dcoll, dd=dd_in)
    inverse_jac_t = actx.np.stack(
        [inverse_surface_metric_derivative(actx, dcoll,
                                           rst_axis, xyz_axis, dd=dd_in)
         for rst_axis in range(dcoll.dim)]
    )
    return DOFArray(
        actx,
        data=tuple(
            actx.einsum("dij,ej,ej,dej->ei",
                        reference_stiffness_transpose_matrix(
                            actx,
                            out_element_group=out_grp,
                            in_element_group=in_grp
                        ),
                        ae_i,
                        vec_i,
                        inv_jac_t_i,
                        arg_names=("ref_stiffT_mat", "jac", "vec", "inv_jac_t"),
                        tagged=(FirstAxisIsElementsTag(),))

            for out_grp, in_grp, vec_i, ae_i, inv_jac_t_i in zip(out_discr.groups,
                                                                 in_discr.groups,
                                                                 vec,
                                                                 area_elements,
                                                                 inverse_jac_t)
        )
    )


def weak_local_grad(dcoll: DiscretizationCollection, *args, nested=False):
    r"""Return the element-local weak gradient of the volume function
    represented by *vec*.

    May be called with ``(vecs)`` or ``(dd, vecs)``.

    Specifically, the function returns an object array where the :math:`i`-th
    component is the weak derivative with respect to the :math:`i`-th coordinate
    of a scalar function :math:`f`. See :func:`weak_local_d_dx` for further
    information. For non-scalar :math:`f`, the function will return a nested object
    array containing the component-wise weak derivatives.

    :arg dd: a :class:`~grudge.dof_desc.DOFDesc`, or a value convertible to one.
        Defaults to the base volume discretization if not provided.
    :arg vec: a :class:`~meshmode.dof_array.DOFArray` or object array of
        :class:`~meshmode.dof_array.DOFArray`\ s.
    :arg nested: return nested object arrays instead of a single multidimensional
        array if *vec* is non-scalar
    :returns: an object array (possibly nested) of
        :class:`~meshmode.dof_array.DOFArray`\ s.
    """
    if len(args) == 1:
        vec, = args
        dd = dof_desc.DOFDesc("vol", dof_desc.DISCR_TAG_BASE)
    elif len(args) == 2:
        dd, vec = args
    else:
        raise TypeError("invalid number of arguments")

    if isinstance(vec, np.ndarray):
        grad = obj_array_vectorize(
                lambda el: weak_local_grad(dcoll, dd, el, nested=nested), vec)
        if nested:
            return grad
        else:
            return np.stack(grad, axis=0)

    return make_obj_array(
        [_apply_stiffness_transpose_operator(dcoll,
                                             dof_desc.DD_VOLUME,
                                             dd, vec, xyz_axis)
         for xyz_axis in range(dcoll.dim)]
    )


def weak_local_d_dx(dcoll: DiscretizationCollection, *args):
    r"""Return the element-local weak derivative along axis *xyz_axis* of the
    volume function represented by *vec*.

    May be called with ``(xyz_axis, vecs)`` or ``(dd, xyz_axis, vecs)``.

    Specifically, this function computes the volume contribution of the
    weak derivative in the :math:`i`-th component (specified by *xyz_axis*)
    of a function :math:`f`, in each element :math:`E`, with respect to polynomial
    test functions :math:`\phi`:

    .. math::

        \int_E \partial_i\phi\,f\,\mathrm{d}x \sim
        \mathbf{D}_{E,i}^T \mathbf{M}_{E}^T\mathbf{f}|_E,

    where :math:`\mathbf{D}_{E,i}` is the polynomial differentiation matrix on
    an :math:`E` for the :math:`i`-th spatial coordinate, :math:`\mathbf{M}_E`
    is the elemental mass matrix (see :func:`mass` for more information), and
    :math:`\mathbf{f}|_E` is a vector of coefficients for :math:`f` on :math:`E`.

    :arg xyz_axis: an integer indicating the axis along which the derivative
        is taken
    :arg vec: a :class:`~meshmode.dof_array.DOFArray`.
    :returns: a :class:`~meshmode.dof_array.DOFArray`\ s.
    """
    if len(args) == 2:
        xyz_axis, vec = args
        dd = dof_desc.DOFDesc("vol", dof_desc.DISCR_TAG_BASE)
    elif len(args) == 3:
        dd, xyz_axis, vec = args
    else:
        raise TypeError("invalid number of arguments")

    return _apply_stiffness_transpose_operator(dcoll,
                                               dof_desc.DD_VOLUME,
                                               dd, vec, xyz_axis)


def weak_local_div(dcoll: DiscretizationCollection, *args):
    r"""Return the element-local weak divergence of the vector volume function
    represented by *vecs*.

    May be called with ``(vecs)`` or ``(dd, vecs)``.

    Specifically, this function computes the volume contribution of the
    weak divergence of a vector function :math:`\mathbf{f}`, in each element
    :math:`E`, with respect to polynomial test functions :math:`\phi`:

    .. math::

        \int_E \nabla \phi \cdot \mathbf{f}\,\mathrm{d}x \sim
        \sum_{i=1}^d \mathbf{D}_{E,i}^T \mathbf{M}_{E}^T\mathbf{f}_i|_E,

    where :math:`\mathbf{D}_{E,i}` is the polynomial differentiation matrix on
    an :math:`E` for the :math:`i`-th spatial coordinate, and :math:`\mathbf{M}_E`
    is the elemental mass matrix (see :func:`mass` for more information).

    :arg dd: a :class:`~grudge.dof_desc.DOFDesc`, or a value convertible to one.
        Defaults to the base volume discretization if not provided.
    :arg vec: a object array of
        a :class:`~meshmode.dof_array.DOFArray`\ s,
        where the last axis of the array must have length
        matching the volume dimension.
    :returns: a :class:`~meshmode.dof_array.DOFArray`.
    """
    if len(args) == 1:
        vecs, = args
        dd = dof_desc.DOFDesc("vol", dof_desc.DISCR_TAG_BASE)
    elif len(args) == 2:
        dd, vecs = args
    else:
        raise TypeError("invalid number of arguments")

    return _div_helper(dcoll,
            lambda i, subvec: weak_local_d_dx(dcoll, dd, i, subvec),
            vecs)

# }}}


# {{{ Mass operator

def reference_mass_matrix(actx: ArrayContext, out_element_group, in_element_group):
    @keyed_memoize_in(
        actx, reference_mass_matrix,
        lambda out_grp, in_grp: (out_grp.discretization_key(),
                                 in_grp.discretization_key()))
    def get_ref_mass_mat(out_grp, in_grp):
        if out_grp == in_grp:
            from meshmode.discretization.poly_element import mass_matrix

            return actx.freeze(
                actx.from_numpy(
                    np.asarray(
                        mass_matrix(out_grp),
                        order="C"
                    )
                )
            )

        from modepy import vandermonde
        basis = out_grp.basis_obj()
        vand = vandermonde(basis.functions, out_grp.unit_nodes)
        o_vand = vandermonde(basis.functions, in_grp.unit_nodes)
        vand_inv_t = np.linalg.inv(vand).T

        weights = in_grp.quadrature_rule().weights
        return actx.freeze(
            actx.from_numpy(
                np.asarray(
                    np.einsum("j,ik,jk->ij", weights, vand_inv_t, o_vand),
                    order="C"
                )
            )
        )

    return get_ref_mass_mat(out_element_group, in_element_group)


def _apply_mass_operator(
        dcoll: DiscretizationCollection, dd_out, dd_in, vec):
    if not isinstance(vec, DOFArray):
        return rec_map_dof_array_container(
            partial(_apply_mass_operator, dcoll, dd_out, dd_in), vec
        )

    from grudge.geometry import area_element

    in_discr = dcoll.discr_from_dd(dd_in)
    out_discr = dcoll.discr_from_dd(dd_out)

    actx = vec.array_context
    area_elements = area_element(actx, dcoll, dd=dd_in)
    return DOFArray(
        actx,
        data=tuple(
            actx.einsum("ij,ej,ej->ei",
                        reference_mass_matrix(
                            actx,
                            out_element_group=out_grp,
                            in_element_group=in_grp
                        ),
                        ae_i,
                        vec_i,
                        arg_names=("mass_mat", "jac", "vec"),
                        tagged=(FirstAxisIsElementsTag(),))

            for in_grp, out_grp, ae_i, vec_i in zip(
                    in_discr.groups, out_discr.groups, area_elements, vec)
        )
    )


def mass(dcoll: DiscretizationCollection, *args):
    r"""Return the action of the DG mass matrix on a vector (or vectors)
    of :class:`~meshmode.dof_array.DOFArray`\ s, *vec*. In the case of
    *vec* being an object array of :class:`~meshmode.dof_array.DOFArray`\ s,
    the mass operator is applied in the Kronecker sense (component-wise).

    May be called with ``(vec)`` or ``(dd, vec)``.

    Specifically, this function applies the mass matrix elementwise on a
    vector of coefficients :math:`\mathbf{f}` via:
    :math:`\mathbf{M}_{E}\mathbf{f}|_E`, where

    .. math::

        \left(\mathbf{M}_{E}\right)_{ij} = \int_E \phi_i \cdot \phi_j\,\mathrm{d}x,

    where :math:`\phi_i` are local polynomial basis functions on :math:`E`.

    :arg dd: a :class:`~grudge.dof_desc.DOFDesc`, or a value convertible to one.
        Defaults to the base volume discretization if not provided.
    :arg vec: a :class:`~meshmode.dof_array.DOFArray` or object array of
        :class:`~meshmode.dof_array.DOFArray`\ s.
    :returns: a :class:`~meshmode.dof_array.DOFArray` denoting the
        application of the mass matrix, or an object array of
        :class:`~meshmode.dof_array.DOFArray`\ s.
    """

    if len(args) == 1:
        vec, = args
        dd = dof_desc.DOFDesc("vol", dof_desc.DISCR_TAG_BASE)
    elif len(args) == 2:
        dd, vec = args
    else:
        raise TypeError("invalid number of arguments")

    return _apply_mass_operator(dcoll, dof_desc.DD_VOLUME, dd, vec)

# }}}


# {{{ Mass inverse operator

def reference_inverse_mass_matrix(actx: ArrayContext, element_group):
    @keyed_memoize_in(
        actx, reference_inverse_mass_matrix,
        lambda grp: grp.discretization_key())
    def get_ref_inv_mass_mat(grp):
        from modepy import inverse_mass_matrix
        basis = grp.basis_obj()

        return actx.freeze(
            actx.from_numpy(
                np.asarray(
                    inverse_mass_matrix(basis.functions, grp.unit_nodes),
                    order="C"
                )
            )
        )

    return get_ref_inv_mass_mat(element_group)


def _apply_inverse_mass_operator(
        dcoll: DiscretizationCollection, dd_out, dd_in, vec):
    if not isinstance(vec, DOFArray):
        return rec_map_dof_array_container(
            partial(_apply_inverse_mass_operator, dcoll, dd_out, dd_in), vec
        )

    from grudge.geometry import area_element

    if dd_out != dd_in:
        raise ValueError(
            "Cannot compute inverse of a mass matrix mapping "
            "between different element groups; inverse is not "
            "guaranteed to be well-defined"
        )

    actx = vec.array_context
    discr = dcoll.discr_from_dd(dd_in)
    inv_area_elements = 1./area_element(actx, dcoll, dd=dd_in)
    group_data = []
    for grp, jac_inv, vec_i in zip(discr.groups, inv_area_elements, vec):

        ref_mass_inverse = reference_inverse_mass_matrix(actx,
                                                         element_group=grp)

        group_data.append(
            # Based on https://arxiv.org/pdf/1608.03836.pdf
            # true_Minv ~ ref_Minv * ref_M * (1/jac_det) * ref_Minv
            actx.einsum("ei,ij,ej->ei",
                        jac_inv,
                        ref_mass_inverse,
                        vec_i,
                        tagged=(FirstAxisIsElementsTag(),))
        )

    return DOFArray(actx, data=tuple(group_data))


def inverse_mass(dcoll: DiscretizationCollection, vec):
    r"""Return the action of the DG mass matrix inverse on a vector
    (or vectors) of :class:`~meshmode.dof_array.DOFArray`\ s, *vec*.
    In the case of *vec* being an object array of
    :class:`~meshmode.dof_array.DOFArray`\ s, the inverse mass operator is
    applied in the Kronecker sense (component-wise).

    For affine elements :math:`E`, the element-wise mass inverse
    is computed directly as the inverse of the (physical) mass matrix:

    .. math::

        \left(\mathbf{M}_{J^e}\right)_{ij} =
            \int_{\widehat{E}} \widehat{\phi}_i\cdot\widehat{\phi}_j J^e
            \mathrm{d}\widehat{x},

    where :math:`\widehat{\phi}_i` are basis functions over the reference
    element :math:`\widehat{E}`, and :math:`J^e` is the (constant) Jacobian
    scaling factor (see :func:`grudge.geometry.area_element`).

    For non-affine :math:`E`, :math:`J^e` is not constant. In this case, a
    weight-adjusted approximation is used instead following [Chan_2016]_:

    .. math::

        \mathbf{M}_{J^e}^{-1} \approx
            \widehat{\mathbf{M}}^{-1}\mathbf{M}_{1/J^e}\widehat{\mathbf{M}}^{-1},

    where :math:`\widehat{\mathbf{M}}` is the reference mass matrix on
    :math:`\widehat{E}`.

    :arg vec: a :class:`~meshmode.dof_array.DOFArray` or object array of
        :class:`~meshmode.dof_array.DOFArray`\ s.
    :returns: a :class:`~meshmode.dof_array.DOFArray` denoting the
        application of the inverse mass matrix, or an object array of
        :class:`~meshmode.dof_array.DOFArray`\ s.
    """

    return _apply_inverse_mass_operator(
        dcoll, dof_desc.DD_VOLUME, dof_desc.DD_VOLUME, vec
    )

# }}}


# {{{ Face mass operator

def reference_face_mass_matrix(
        actx: ArrayContext, face_element_group, vol_element_group, dtype):
    @keyed_memoize_in(
        actx, reference_mass_matrix,
        lambda face_grp, vol_grp: (face_grp.discretization_key(),
                                   vol_grp.discretization_key()))
    def get_ref_face_mass_mat(face_grp, vol_grp):
        nfaces = vol_grp.mesh_el_group.nfaces
        assert face_grp.nelements == nfaces * vol_grp.nelements

        matrix = np.empty(
            (vol_grp.nunit_dofs,
            nfaces,
            face_grp.nunit_dofs),
            dtype=dtype
        )

        import modepy as mp
        from meshmode.discretization import ElementGroupWithBasis
        from meshmode.discretization.poly_element import \
            QuadratureSimplexElementGroup

        n = vol_grp.order
        m = face_grp.order
        vol_basis = vol_grp.basis_obj()
        faces = mp.faces_for_shape(vol_grp.shape)

        for iface, face in enumerate(faces):
            # If the face group is defined on a higher-order
            # quadrature grid, use the underlying quadrature rule
            if isinstance(face_grp, QuadratureSimplexElementGroup):
                face_quadrature = face_grp.quadrature_rule()
                if face_quadrature.exact_to < m:
                    raise ValueError(
                        "The face quadrature rule is only exact for polynomials "
                        f"of total degree {face_quadrature.exact_to}. Please "
                        "ensure a quadrature rule is used that is at least "
                        f"exact for degree {m}."
                    )
            else:
                # NOTE: This handles the general case where
                # volume and surface quadrature rules may have different
                # integration orders
                face_quadrature = mp.quadrature_for_space(
                    mp.space_for_shape(face, 2*max(n, m)),
                    face
                )

            # If the group has a nodal basis and is unisolvent,
            # we use the basis on the face to compute the face mass matrix
            if (isinstance(face_grp, ElementGroupWithBasis)
                    and face_grp.space.space_dim == face_grp.nunit_dofs):

                face_basis = face_grp.basis_obj()

                # Sanity check for face quadrature accuracy. Not integrating
                # degree N + M polynomials here is asking for a bad time.
                if face_quadrature.exact_to < m + n:
                    raise ValueError(
                        "The face quadrature rule is only exact for polynomials "
                        f"of total degree {face_quadrature.exact_to}. Please "
                        "ensure a quadrature rule is used that is at least "
                        f"exact for degree {n+m}."
                    )

                matrix[:, iface, :] = mp.nodal_mass_matrix_for_face(
                    face, face_quadrature,
                    face_basis.functions, vol_basis.functions,
                    vol_grp.unit_nodes,
                    face_grp.unit_nodes,
                )
            else:
                # Otherwise, we use a routine that is purely quadrature-based
                # (no need for explicit face basis functions)
                matrix[:, iface, :] = mp.nodal_quad_mass_matrix_for_face(
                    face,
                    face_quadrature,
                    vol_basis.functions,
                    vol_grp.unit_nodes,
                )

        return actx.freeze(actx.from_numpy(matrix))

    return get_ref_face_mass_mat(face_element_group, vol_element_group)


def _apply_face_mass_operator(dcoll: DiscretizationCollection, dd, vec):
    if not isinstance(vec, DOFArray):
        return rec_map_dof_array_container(
            partial(_apply_face_mass_operator, dcoll, dd), vec
        )

    from grudge.geometry import area_element

    volm_discr = dcoll.discr_from_dd(dof_desc.DD_VOLUME)
    face_discr = dcoll.discr_from_dd(dd)
    dtype = vec.entry_dtype
    actx = vec.array_context

    assert len(face_discr.groups) == len(volm_discr.groups)
    surf_area_elements = area_element(actx, dcoll, dd=dd)

    return DOFArray(
        actx,
        data=tuple(
            actx.einsum("ifj,fej,fej->ei",
                        reference_face_mass_matrix(
                                actx,
                                face_element_group=afgrp,
                                vol_element_group=vgrp,
                                dtype=dtype),
                        surf_ae_i.reshape(
                                vgrp.mesh_el_group.nfaces,
                                vgrp.nelements,
                                -1),
                        vec_i.reshape(
                                vgrp.mesh_el_group.nfaces,
                                vgrp.nelements,
                                afgrp.nunit_dofs),
                        arg_names=("ref_face_mass_mat", "jac_surf", "vec"),
                        tagged=(FirstAxisIsElementsTag(),))

            for vgrp, afgrp, vec_i, surf_ae_i in zip(volm_discr.groups,
                                                     face_discr.groups,
                                                     vec,
                                                     surf_area_elements)
        )
    )


def face_mass(dcoll: DiscretizationCollection, *args):
    r"""Return the action of the DG face mass matrix on a vector (or vectors)
    of :class:`~meshmode.dof_array.DOFArray`\ s, *vec*. In the case of
    *vec* being an object array of :class:`~meshmode.dof_array.DOFArray`\ s,
    the mass operator is applied in the Kronecker sense (component-wise).

    May be called with ``(vec)`` or ``(dd, vec)``.

    Specifically, this function applies the face mass matrix elementwise on a
    vector of coefficients :math:`\mathbf{f}` as the sum of contributions for
    each face :math:`f \subset \partial E`:

    .. math::

        \sum_{f=1}^{N_{\text{faces}} } \mathbf{M}_{f, E}\mathbf{f}|_f,

    where

    .. math::

        \left(\mathbf{M}_{f, E}\right)_{ij} =
            \int_{f \subset \partial E} \phi_i(s)\psi_j(s)\,\mathrm{d}s,

    where :math:`\phi_i` are (volume) polynomial basis functions on :math:`E`
    evaluated on the face :math:`f`, and :math:`\psi_j` are basis functions for
    a polynomial space defined on :math:`f`.

    :arg dd: a :class:`~grudge.dof_desc.DOFDesc`, or a value convertible to one.
        Defaults to the base ``"all_faces"`` discretization if not provided.
    :arg vec: a :class:`~meshmode.dof_array.DOFArray` or object array of
        :class:`~meshmode.dof_array.DOFArray`\ s.
    :returns: a :class:`~meshmode.dof_array.DOFArray` denoting the
        application of the face mass matrix, or an object array of
        :class:`~meshmode.dof_array.DOFArray`\ s.
    """

    if len(args) == 1:
        vec, = args
        dd = dof_desc.DOFDesc("all_faces", dof_desc.DISCR_TAG_BASE)
    elif len(args) == 2:
        dd, vec = args
    else:
        raise TypeError("invalid number of arguments")

    return _apply_face_mass_operator(dcoll, dd, vec)

# }}}


# vim: foldmethod=marker<|MERGE_RESOLUTION|>--- conflicted
+++ resolved
@@ -50,14 +50,10 @@
 """
 
 
-<<<<<<< HEAD
-from arraycontext import ArrayContext, make_loopy_program
+from arraycontext import ArrayContext
 
 from functools import partial
 
-=======
-from arraycontext import ArrayContext
->>>>>>> 9dc012d7
 from meshmode.transform_metadata import FirstAxisIsElementsTag
 
 from grudge.discretization import DiscretizationCollection
