--- conflicted
+++ resolved
@@ -1035,12 +1035,7 @@
 
     #"""
     # Test autotuner
-<<<<<<< HEAD
-    #knl = diff_prg(3, 1000000, 84, np.float64)
-=======
     knl = diff_prg(3, 100000, 56, np.float64)
-    #exit()
->>>>>>> 6af48d4b
     #knl = diff_prg(3, 196608, 10, np.float64)
     #knl = elwise_linear_prg(24576, 120, np.float64)
     dofs = 84
@@ -1049,13 +1044,11 @@
     ## Figure out the actual dimensions
     #knl = face_mass_prg(178746, 4, 20, 20, np.float64)
 
-<<<<<<< HEAD
-    result = exhaustive_search(queue, knl, generic_test, time_limit=np.inf, max_gflops=11540, device_memory_bandwidth=1047, gflops_cutoff=0.95, bandwidth_cutoff=1.0, start_param=start_param)
-    print(result)
-=======
+    # Spock
+    #result = exhaustive_search(queue, knl, generic_test, time_limit=np.inf, max_gflops=11540, device_memory_bandwidth=1047, gflops_cutoff=0.95, bandwidth_cutoff=1.0, start_param=start_param)
     result = gen_autotune_list(queue, knl)
     print(len(result))
+
+    # Titan V
     #result = exhaustive_search(queue, knl, generic_test, time_limit=np.inf, max_gflops=6144, device_memory_bandwidth=580, gflops_cutoff=0.95, bandwidth_cutoff=1.0, start_param=start_param)
-    #print(result)
->>>>>>> 6af48d4b
-    #"""+    #print(result)