"""
Trace Pairs
^^^^^^^^^^^

Container class and auxiliary functionality
-------------------------------------------

.. autoclass:: TracePair

.. currentmodule:: grudge.op

.. autoclass:: project_tracepair
.. autoclass:: tracepair_with_discr_tag

Boundary trace functions
------------------------

.. autofunction:: bdry_trace_pair
.. autofunction:: bv_trace_pair

Interior, cross-rank, and inter-volume traces
---------------------------------------------

.. autofunction:: interior_trace_pairs
.. autofunction:: local_interior_trace_pair
.. autofunction:: inter_volume_trace_pairs
.. autofunction:: local_inter_volume_trace_pairs
.. autofunction:: cross_rank_trace_pairs
.. autofunction:: cross_rank_inter_volume_trace_pairs
"""

__copyright__ = """
Copyright (C) 2021 University of Illinois Board of Trustees
"""

__license__ = """
Permission is hereby granted, free of charge, to any person obtaining a copy
of this software and associated documentation files (the "Software"), to deal
in the Software without restriction, including without limitation the rights
to use, copy, modify, merge, publish, distribute, sublicense, and/or sell
copies of the Software, and to permit persons to whom the Software is
furnished to do so, subject to the following conditions:

The above copyright notice and this permission notice shall be included in
all copies or substantial portions of the Software.

THE SOFTWARE IS PROVIDED "AS IS", WITHOUT WARRANTY OF ANY KIND, EXPRESS OR
IMPLIED, INCLUDING BUT NOT LIMITED TO THE WARRANTIES OF MERCHANTABILITY,
FITNESS FOR A PARTICULAR PURPOSE AND NONINFRINGEMENT. IN NO EVENT SHALL THE
AUTHORS OR COPYRIGHT HOLDERS BE LIABLE FOR ANY CLAIM, DAMAGES OR OTHER
LIABILITY, WHETHER IN AN ACTION OF CONTRACT, TORT OR OTHERWISE, ARISING FROM,
OUT OF OR IN CONNECTION WITH THE SOFTWARE OR THE USE OR OTHER DEALINGS IN
THE SOFTWARE.
"""


from warnings import warn
from typing import List, Hashable, Optional, Tuple, Type, Any, Sequence, Mapping

from pytools.persistent_dict import KeyBuilder

from arraycontext import (
    ArrayContainer,
    ArrayContext,
    with_container_arithmetic,
    dataclass_array_container,
    get_container_context_recursively_opt,
    to_numpy,
    from_numpy,
    ArrayOrContainer
)

from dataclasses import dataclass

from numbers import Number

from pytools import memoize_on_first_arg

from grudge.discretization import DiscretizationCollection, PartID
from grudge.projection import project

from meshmode.mesh import BTAG_PARTITION

import numpy as np

import grudge.dof_desc as dof_desc
from grudge.dof_desc import (
        DOFDesc, DD_VOLUME_ALL, FACE_RESTR_INTERIOR, DISCR_TAG_BASE,
        VolumeTag, VolumeDomainTag, BoundaryDomainTag,
        ConvertibleToDOFDesc,
        )


# {{{ trace pair container class

@with_container_arithmetic(
    bcast_obj_array=False, eq_comparison=False, rel_comparison=False
)
@dataclass_array_container
@dataclass(init=False, frozen=True)
class TracePair:
    """A container class for data (both interior and exterior restrictions)
    on the boundaries of mesh elements.

    .. attribute:: dd

        an instance of :class:`grudge.dof_desc.DOFDesc` describing the
        discretization on which :attr:`int` and :attr:`ext` live.

    .. autoattribute:: int
    .. autoattribute:: ext
    .. autoattribute:: avg
    .. autoattribute:: diff

    .. automethod:: __getattr__
    .. automethod:: __getitem__
    .. automethod:: __len__
    """

    dd: DOFDesc
    interior: ArrayContainer
    exterior: ArrayContainer

    def __init__(self, dd: DOFDesc, *,
            interior: ArrayOrContainer,
            exterior: ArrayOrContainer):
        if not isinstance(dd, DOFDesc):
            warn("Constructing a TracePair with a first argument that is not "
                    "exactly a DOFDesc (but convertible to one) is deprecated. "
                    "This will stop working in July 2022. "
                    "Pass an actual DOFDesc instead.",
                    DeprecationWarning, stacklevel=2)
            dd = dof_desc.as_dofdesc(dd)

        object.__setattr__(self, "dd", dd)
        object.__setattr__(self, "interior", interior)
        object.__setattr__(self, "exterior", exterior)

    def __getattr__(self, name):
        """Return a new :class:`TracePair` resulting from executing attribute
        lookup with *name* on :attr:`int` and :attr:`ext`.
        """
        return TracePair(self.dd,
                         interior=getattr(self.interior, name),
                         exterior=getattr(self.exterior, name))

    def __getitem__(self, index):
        """Return a new :class:`TracePair` resulting from executing
        subscripting with *index* on :attr:`int` and :attr:`ext`.
        """
        return TracePair(self.dd,
                         interior=self.interior[index],
                         exterior=self.exterior[index])

    def __len__(self):
        """Return the total number of arrays associated with the
        :attr:`int` and :attr:`ext` restrictions of the :class:`TracePair`.
        Note that both must be the same.
        """
        assert len(self.exterior) == len(self.interior)
        return len(self.exterior)

    @property
    def int(self):
        """A :class:`~meshmode.dof_array.DOFArray` or
        :class:`~arraycontext.ArrayContainer` of them representing the
        interior value to be used for the flux.
        """
        return self.interior

    @property
    def ext(self):
        """A :class:`~meshmode.dof_array.DOFArray` or
        :class:`~arraycontext.ArrayContainer` of them representing the
        exterior value to be used for the flux.
        """
        return self.exterior

    @property
    def avg(self):
        """A :class:`~meshmode.dof_array.DOFArray` or
        :class:`~arraycontext.ArrayContainer` of them representing the
        average of the interior and exterior values.
        """
        return 0.5 * (self.int + self.ext)

    @property
    def diff(self):
        """A :class:`~meshmode.dof_array.DOFArray` or
        :class:`~arraycontext.ArrayContainer` of them representing the
        difference (exterior - interior) of the pair values.
        """
        return self.ext - self.int

# }}}


# {{{ boundary trace pairs

def bdry_trace_pair(
        dcoll: DiscretizationCollection, dd: "ConvertibleToDOFDesc",
        interior, exterior) -> TracePair:
    """Returns a trace pair defined on the exterior boundary. Input arguments
    are assumed to already be defined on the boundary denoted by *dd*.
    If the input arguments *interior* and *exterior* are
    :class:`~arraycontext.ArrayContainer` objects, they must both
    have the same internal structure.

    :arg dd: a :class:`~grudge.dof_desc.DOFDesc`, or a value convertible to one,
        which describes the boundary discretization.
    :arg interior: a :class:`~meshmode.dof_array.DOFArray` or an
        :class:`~arraycontext.ArrayContainer` of them that contains data
        already on the boundary representing the interior value to be used
        for the flux.
    :arg exterior: a :class:`~meshmode.dof_array.DOFArray` or an
        :class:`~arraycontext.ArrayContainer` of them that contains data
        that already lives on the boundary representing the exterior value to
        be used for the flux.
    :returns: a :class:`TracePair` on the boundary.
    """
    if not isinstance(dd, DOFDesc):
        warn("Calling  bdry_trace_pair with a first argument that is not "
                "exactly a DOFDesc (but convertible to one) is deprecated. "
                "This will stop working in July 2022. "
                "Pass an actual DOFDesc instead.",
                DeprecationWarning, stacklevel=2)
        dd = dof_desc.as_dofdesc(dd)
    return TracePair(dd, interior=interior, exterior=exterior)


def bv_trace_pair(
        dcoll: DiscretizationCollection, dd: "ConvertibleToDOFDesc",
        interior, exterior) -> TracePair:
    """Returns a trace pair defined on the exterior boundary. The interior
    argument is assumed to be defined on the volume discretization, and will
    therefore be restricted to the boundary *dd* prior to creating a
    :class:`TracePair`.
    If the input arguments *interior* and *exterior* are
    :class:`~arraycontext.ArrayContainer` objects, they must both
    have the same internal structure.

    :arg dd: a :class:`~grudge.dof_desc.DOFDesc`, or a value convertible to one,
        which describes the boundary discretization.
    :arg interior: a :class:`~meshmode.dof_array.DOFArray` or an
        :class:`~arraycontext.ArrayContainer` that contains data
        defined in the volume, which will be restricted to the boundary denoted
        by *dd*. The result will be used as the interior value
        for the flux.
    :arg exterior: a :class:`~meshmode.dof_array.DOFArray` or an
        :class:`~arraycontext.ArrayContainer` that contains data
        that already lives on the boundary representing the exterior value to
        be used for the flux.
    :returns: a :class:`TracePair` on the boundary.
    """
    if not isinstance(dd, DOFDesc):
        warn("Calling  bv_trace_pair with a first argument that is not "
                "exactly a DOFDesc (but convertible to one) is deprecated. "
                "This will stop working in July 2022. "
                "Pass an actual DOFDesc instead.",
                DeprecationWarning, stacklevel=2)
        dd = dof_desc.as_dofdesc(dd)
    return bdry_trace_pair(
        dcoll, dd, project(dcoll, dd.domain_tag.volume_tag, dd, interior), exterior)

# }}}


# {{{ interior trace pairs

def local_interior_trace_pair(
        dcoll: DiscretizationCollection, vec, *,
        volume_dd: Optional[DOFDesc] = None,
        ) -> TracePair:
    r"""Return a :class:`TracePair` for the interior faces of
    *dcoll* with a discretization tag specified by *discr_tag*.
    This does not include interior faces on different MPI ranks.

    :arg vec: a :class:`~meshmode.dof_array.DOFArray` or an
        :class:`~arraycontext.ArrayContainer` of them.

    For certain applications, it may be useful to distinguish between
    rank-local and cross-rank trace pairs. For example, avoiding unnecessary
    communication of derived quantities (i.e. temperature) on partition
    boundaries by computing them directly. Having the ability for
    user applications to distinguish between rank-local and cross-rank
    contributions can also help enable overlapping communication with
    computation.
    :returns: a :class:`TracePair` object.
    """
    if volume_dd is None:
        volume_dd = DD_VOLUME_ALL

    assert isinstance(volume_dd.domain_tag, VolumeDomainTag)
    trace_dd = volume_dd.trace(FACE_RESTR_INTERIOR)

    interior = project(dcoll, volume_dd, trace_dd, vec)

    opposite_face_conn = dcoll.opposite_face_connection(trace_dd.domain_tag)

    def get_opposite_trace(ary):
        if isinstance(ary, Number):
            return ary
        else:
<<<<<<< HEAD
            op_face_conn = dcoll.opposite_face_connection()
            #print(type(op_face_conn))
            conn = op_face_conn(el)
            #print(type(conn))
            return conn
            #return dcoll.opposite_face_connection()(el)
=======
            return opposite_face_conn(ary)
>>>>>>> bcfde03a

    from arraycontext import rec_map_array_container
    from meshmode.dof_array import DOFArray
    exterior = rec_map_array_container(
        get_opposite_trace,
        interior,
        leaf_class=DOFArray)

    return TracePair(trace_dd, interior=interior, exterior=exterior)


def interior_trace_pair(dcoll: DiscretizationCollection, vec) -> TracePair:
    warn("`grudge.op.interior_trace_pair` is deprecated and will be dropped "
         "in version 2022.x. Use `local_interior_trace_pair` "
         "instead, or `interior_trace_pairs` which also includes contributions "
         "from different MPI ranks.",
         DeprecationWarning, stacklevel=2)
    return local_interior_trace_pair(dcoll, vec)


def interior_trace_pairs(dcoll: DiscretizationCollection, vec, *,
        comm_tag: Hashable = None, tag: Hashable = None,
        volume_dd: Optional[DOFDesc] = None) -> List[TracePair]:
    r"""Return a :class:`list` of :class:`TracePair` objects
    defined on the interior faces of *dcoll* and any faces connected to a
    parallel boundary.

    Note that :func:`local_interior_trace_pair` provides the rank-local contributions
    if those are needed in isolation. Similarly, :func:`cross_rank_trace_pairs`
    provides only the trace pairs defined on cross-rank boundaries.

    :arg vec: a :class:`~meshmode.dof_array.DOFArray` or an
        :class:`~arraycontext.ArrayContainer` of them.
    :arg comm_tag: a hashable object used to match sent and received data
        across ranks. Communication will only match if both endpoints specify
        objects that compare equal. A generalization of MPI communication
        tags to arbitary, potentially composite objects.
    :returns: a :class:`list` of :class:`TracePair` objects.
    """

    if tag is not None:
        warn("Specifying 'tag' is deprecated and will stop working in July of 2022. "
                "Specify 'comm_tag' instead.", DeprecationWarning, stacklevel=2)
        if comm_tag is not None:
            raise TypeError("may only specify one of 'tag' and 'comm_tag'")
        else:
            comm_tag = tag
    del tag

    if volume_dd is None:
        volume_dd = DD_VOLUME_ALL

    return (
        [local_interior_trace_pair(
            dcoll, vec, volume_dd=volume_dd)]
        + cross_rank_trace_pairs(
            dcoll, vec, comm_tag=comm_tag, volume_dd=volume_dd)
    )

# }}}


# {{{ inter-volume trace pairs

def local_inter_volume_trace_pairs(
        dcoll: DiscretizationCollection,
        pairwise_volume_data: Mapping[
            Tuple[DOFDesc, DOFDesc],
            Tuple[ArrayOrContainer, ArrayOrContainer]]
        ) -> Mapping[Tuple[DOFDesc, DOFDesc], TracePair]:
    for vol_dd_pair in pairwise_volume_data.keys():
        for vol_dd in vol_dd_pair:
            if not isinstance(vol_dd.domain_tag, VolumeDomainTag):
                raise ValueError(
                    "pairwise_volume_data keys must describe volumes, "
                    f"got '{vol_dd}'")
            if vol_dd.discretization_tag != DISCR_TAG_BASE:
                raise ValueError(
                    "expected base-discretized DOFDesc in pairwise_volume_data, "
                    f"got '{vol_dd}'")

    rank = (
        dcoll.mpi_communicator.Get_rank()
        if dcoll.mpi_communicator is not None
        else None)

    result: Mapping[Tuple[DOFDesc, DOFDesc], TracePair] = {}

    for vol_dd_pair, vol_data_pair in pairwise_volume_data.items():
        from meshmode.mesh import mesh_has_boundary
        if not mesh_has_boundary(
                dcoll.discr_from_dd(vol_dd_pair[0]).mesh,
                BTAG_PARTITION(PartID(vol_dd_pair[1].domain_tag.tag, rank))):
            continue

        directional_vol_dd_pairs = [
            (vol_dd_pair[1], vol_dd_pair[0]),
            (vol_dd_pair[0], vol_dd_pair[1])]

        trace_dd_pair = tuple(
            self_vol_dd.trace(
                BTAG_PARTITION(
                    PartID(other_vol_dd.domain_tag.tag, rank)))
            for other_vol_dd, self_vol_dd in directional_vol_dd_pairs)

        # Pre-compute the projections out here to avoid doing it twice inside
        # the loop below
        trace_data = {
            trace_dd: project(dcoll, vol_dd, trace_dd, vol_data)
            for vol_dd, trace_dd, vol_data in zip(
                vol_dd_pair, trace_dd_pair, vol_data_pair)}

        for other_vol_dd, self_vol_dd in directional_vol_dd_pairs:
            self_part_id = PartID(self_vol_dd.domain_tag.tag, rank)
            other_part_id = PartID(other_vol_dd.domain_tag.tag, rank)

            self_trace_dd = self_vol_dd.trace(BTAG_PARTITION(other_part_id))
            other_trace_dd = other_vol_dd.trace(BTAG_PARTITION(self_part_id))

            self_trace_data = trace_data[self_trace_dd]
            unswapped_other_trace_data = trace_data[other_trace_dd]

            other_to_self = dcoll._inter_part_connections[
                other_part_id, self_part_id]

            def get_opposite_trace(ary):
                if isinstance(ary, Number):
                    return ary
                else:
                    return other_to_self(ary)  # noqa: B023

            from arraycontext import rec_map_array_container
            from meshmode.dof_array import DOFArray
            other_trace_data = rec_map_array_container(
                get_opposite_trace,
                unswapped_other_trace_data,
                leaf_class=DOFArray)

            result[other_vol_dd, self_vol_dd] = TracePair(
                self_trace_dd,
                interior=self_trace_data,
                exterior=other_trace_data)

    return result


def inter_volume_trace_pairs(dcoll: DiscretizationCollection,
        pairwise_volume_data: Mapping[
            Tuple[DOFDesc, DOFDesc],
            Tuple[ArrayOrContainer, ArrayOrContainer]],
        comm_tag: Hashable = None) -> Mapping[
            Tuple[DOFDesc, DOFDesc],
            List[TracePair]]:
    """
    Note that :func:`local_inter_volume_trace_pairs` provides the rank-local
    contributions if those are needed in isolation. Similarly,
    :func:`cross_rank_inter_volume_trace_pairs` provides only the trace pairs
    defined on cross-rank boundaries.
    """
    # TODO documentation

    result: Mapping[
        Tuple[DOFDesc, DOFDesc],
        List[TracePair]] = {}

    local_tpairs = local_inter_volume_trace_pairs(dcoll, pairwise_volume_data)
    cross_rank_tpairs = cross_rank_inter_volume_trace_pairs(
        dcoll, pairwise_volume_data, comm_tag=comm_tag)

    for directional_vol_dd_pair, tpair in local_tpairs.items():
        result[directional_vol_dd_pair] = [tpair]

    for directional_vol_dd_pair, tpairs in cross_rank_tpairs.items():
        result.setdefault(directional_vol_dd_pair, []).extend(tpairs)

    return result

# }}}


# {{{ distributed: helper functions

class _TagKeyBuilder(KeyBuilder):
    def update_for_type(self, key_hash, key: Type[Any]):
        self.rec(key_hash, (key.__module__, key.__name__, key.__name__,))


@memoize_on_first_arg
def _connected_parts(
        dcoll: DiscretizationCollection,
        self_volume_tag: VolumeTag,
        other_volume_tag: VolumeTag
        ) -> Sequence[PartID]:
    result: List[PartID] = [
        connected_part_id
        for connected_part_id, part_id in dcoll._inter_part_connections.keys()
        if (
            part_id.volume_tag == self_volume_tag
            and connected_part_id.volume_tag == other_volume_tag)]

    return result


def _sym_tag_to_num_tag(comm_tag: Optional[Hashable]) -> Optional[int]:
    if comm_tag is None:
        return comm_tag

    if isinstance(comm_tag, int):
        return comm_tag

    # FIXME: This isn't guaranteed to be correct.
    # See here for discussion:
    # - https://github.com/illinois-ceesd/mirgecom/issues/617#issuecomment-1057082716  # noqa
    # - https://github.com/inducer/grudge/pull/222

    from mpi4py import MPI
    tag_ub = MPI.COMM_WORLD.Get_attr(MPI.TAG_UB)
    key_builder = _TagKeyBuilder()
    digest = key_builder(comm_tag)

    num_tag = sum(ord(ch) << i for i, ch in enumerate(digest)) % tag_ub

    warn("Encountered unknown symbolic tag "
            f"'{comm_tag}', assigning a value of '{num_tag}'. "
            "This is a temporary workaround, please ensure that "
            "tags are sufficiently distinct for your use case.")

    return num_tag

# }}}


# {{{ eager rank-boundary communication

class _RankBoundaryCommunicationEager:
    base_comm_tag = 1273

    def __init__(self,
            actx: ArrayContext,
            dcoll: DiscretizationCollection,
            *,
            local_part_id: PartID,
            remote_part_id: PartID,
            local_bdry_data: ArrayOrContainer,
            remote_bdry_data_template: ArrayOrContainer,
            comm_tag: Optional[Hashable] = None):

        comm = dcoll.mpi_communicator
        assert comm is not None

        remote_rank = remote_part_id.rank
        assert remote_rank is not None

        self.dcoll = dcoll
        self.array_context = actx
        self.local_part_id = local_part_id
        self.remote_part_id = remote_part_id
        self.local_bdry_dd = DOFDesc(
            BoundaryDomainTag(
                BTAG_PARTITION(remote_part_id),
                volume_tag=local_part_id.volume_tag),
            DISCR_TAG_BASE)
        self.bdry_discr = dcoll.discr_from_dd(self.local_bdry_dd)
        self.local_bdry_data = local_bdry_data
        self.remote_bdry_data_template = remote_bdry_data_template

        self.comm_tag = self.base_comm_tag
        comm_tag = _sym_tag_to_num_tag(comm_tag)
        if comm_tag is not None:
            self.comm_tag += comm_tag
        del comm_tag

        # NOTE: mpi4py currently (2021-11-03) holds a reference to the send
        # memory buffer for (i.e. `self.local_bdry_data_np`) until the send
        # requests is complete, however it is not clear that this is documented
        # behavior. We hold on to the buffer (via the instance attribute)
        # as well, just in case.
        self.send_reqs = []
        self.send_data = []

        def send_single_array(key, local_subary):
            if not isinstance(local_subary, Number):
                local_subary_np = to_numpy(local_subary, actx)
                self.send_reqs.append(
                    comm.Isend(local_subary_np, remote_rank, tag=self.comm_tag))
                self.send_data.append(local_subary_np)
            return local_subary

        self.recv_reqs = []
        self.recv_data = {}

        def recv_single_array(key, remote_subary_template):
            if not isinstance(remote_subary_template, Number):
                remote_subary_np = np.empty(
                    remote_subary_template.shape,
                    remote_subary_template.dtype)
                self.recv_reqs.append(
                    comm.Irecv(remote_subary_np, remote_rank, tag=self.comm_tag))
                self.recv_data[key] = remote_subary_np
            return remote_subary_template

        from arraycontext.container.traversal import rec_keyed_map_array_container
        rec_keyed_map_array_container(send_single_array, local_bdry_data)
        rec_keyed_map_array_container(recv_single_array, remote_bdry_data_template)

    def finish(self):
        from mpi4py import MPI

        # Wait for the nonblocking receive requests to complete before
        # accessing the data
        MPI.Request.waitall(self.recv_reqs)

        def finish_single_array(key, remote_subary_template):
            if isinstance(remote_subary_template, Number):
                # NOTE: Assumes that the same number is passed on every rank
                return remote_subary_template
            else:
                return from_numpy(self.recv_data[key], self.array_context)

        from arraycontext.container.traversal import rec_keyed_map_array_container
        unswapped_remote_bdry_data = rec_keyed_map_array_container(
            finish_single_array, self.remote_bdry_data_template)

        remote_to_local = self.dcoll._inter_part_connections[
            self.remote_part_id, self.local_part_id]

        def get_opposite_trace(ary):
            if isinstance(ary, Number):
                return ary
            else:
                return remote_to_local(ary)

        from arraycontext import rec_map_array_container
        from meshmode.dof_array import DOFArray
        remote_bdry_data = rec_map_array_container(
            get_opposite_trace,
            unswapped_remote_bdry_data,
            leaf_class=DOFArray)

        # Complete the nonblocking send requests
        MPI.Request.waitall(self.send_reqs)

        return TracePair(
                self.local_bdry_dd,
                interior=self.local_bdry_data,
                exterior=remote_bdry_data)

# }}}


# {{{ lazy rank-boundary communication

class _RankBoundaryCommunicationLazy:
    def __init__(self,
            actx: ArrayContext,
            dcoll: DiscretizationCollection,
            *,
            local_part_id: PartID,
            remote_part_id: PartID,
            local_bdry_data: ArrayOrContainer,
            remote_bdry_data_template: ArrayOrContainer,
            comm_tag: Optional[Hashable] = None) -> None:

        if comm_tag is None:
            raise ValueError("lazy communication requires 'comm_tag' to be supplied")

        remote_rank = remote_part_id.rank
        assert remote_rank is not None

        self.dcoll = dcoll
        self.array_context = actx
        self.local_bdry_dd = DOFDesc(
            BoundaryDomainTag(
                BTAG_PARTITION(remote_part_id),
                volume_tag=local_part_id.volume_tag),
            DISCR_TAG_BASE)
        self.bdry_discr = dcoll.discr_from_dd(self.local_bdry_dd)
        self.local_part_id = local_part_id
        self.remote_part_id = remote_part_id

        from pytato import (
            make_distributed_recv,
            make_distributed_send,
            DistributedSendRefHolder)

        # TODO: This currently assumes that local_bdry_data and
        # remote_bdry_data_template have the same structure. This is not true
        # in general. Find a way to staple the sends appropriately when the number
        # of recvs is not equal to the number of sends
        # FIXME: Overly restrictive (just needs to be the same structure)
        assert type(local_bdry_data) == type(remote_bdry_data_template)

        sends = {}

        def send_single_array(key, local_subary):
            if isinstance(local_subary, Number):
                return
            else:
                ary_tag = (comm_tag, key)
                sends[key] = make_distributed_send(
                    local_subary, dest_rank=remote_rank, comm_tag=ary_tag)

        def recv_single_array(key, remote_subary_template):
            if isinstance(remote_subary_template, Number):
                # NOTE: Assumes that the same number is passed on every rank
                return remote_subary_template
            else:
                ary_tag = (comm_tag, key)
                return DistributedSendRefHolder(
                    sends[key],
                    make_distributed_recv(
                        src_rank=remote_rank, comm_tag=ary_tag,
                        shape=remote_subary_template.shape,
                        dtype=remote_subary_template.dtype,
                        axes=remote_subary_template.axes))

        from arraycontext.container.traversal import rec_keyed_map_array_container

        rec_keyed_map_array_container(send_single_array, local_bdry_data)
        self.local_bdry_data = local_bdry_data

        self.unswapped_remote_bdry_data = rec_keyed_map_array_container(
            recv_single_array, remote_bdry_data_template)

    def finish(self):
        remote_to_local = self.dcoll._inter_part_connections[
            self.remote_part_id, self.local_part_id]

        def get_opposite_trace(ary):
            if isinstance(ary, Number):
                return ary
            else:
                return remote_to_local(ary)

        from arraycontext import rec_map_array_container
        from meshmode.dof_array import DOFArray
        remote_bdry_data = rec_map_array_container(
            get_opposite_trace,
            self.unswapped_remote_bdry_data,
            leaf_class=DOFArray)

        return TracePair(
                self.local_bdry_dd,
                interior=self.local_bdry_data,
                exterior=remote_bdry_data)

# }}}


# {{{ cross_rank_trace_pairs

def _replace_dof_arrays(array_container, dof_array):
    from arraycontext import rec_map_array_container
    from meshmode.dof_array import DOFArray
    return rec_map_array_container(
        lambda x: dof_array if isinstance(x, DOFArray) else x,
        array_container,
        leaf_class=DOFArray)


def cross_rank_trace_pairs(
        dcoll: DiscretizationCollection, ary: ArrayOrContainer,
        tag: Hashable = None,
        *, comm_tag: Hashable = None,
        volume_dd: Optional[DOFDesc] = None) -> List[TracePair]:
    r"""Get a :class:`list` of *ary* trace pairs for each partition boundary.

    For each partition boundary, the field data values in *ary* are
    communicated to/from the neighboring part. Presumably, this communication
    is MPI (but strictly speaking, may not be, and this routine is agnostic to
    the underlying communication).

    For each face on each partition boundary, a
    :class:`TracePair` is created with the locally, and
    remotely owned partition boundary face data as the `internal`, and `external`
    components, respectively. Each of the TracePair components are structured
    like *ary*.

    If *ary* is a number, rather than a
    :class:`~meshmode.dof_array.DOFArray` or an
    :class:`~arraycontext.ArrayContainer` of them, it is assumed
    that the same number is being communicated on every rank.

    :arg ary: a :class:`~meshmode.dof_array.DOFArray` or an
        :class:`~arraycontext.ArrayContainer` of them.

    :arg comm_tag: a hashable object used to match sent and received data
        across ranks. Communication will only match if both endpoints specify
        objects that compare equal. A generalization of MPI communication
        tags to arbitary, potentially composite objects.

    :returns: a :class:`list` of :class:`TracePair` objects.
    """
    # {{{ process arguments

    if volume_dd is None:
        volume_dd = DD_VOLUME_ALL

    if not isinstance(volume_dd.domain_tag, VolumeDomainTag):
        raise TypeError(f"expected a volume DOFDesc, got '{volume_dd}'")
    if volume_dd.discretization_tag != DISCR_TAG_BASE:
        raise TypeError(f"expected a base-discretized DOFDesc, got '{volume_dd}'")

    if tag is not None:
        warn("Specifying 'tag' is deprecated and will stop working in July of 2022. "
                "Specify 'comm_tag' (keyword-only) instead.",
                DeprecationWarning, stacklevel=2)
        if comm_tag is not None:
            raise TypeError("may only specify one of 'tag' and 'comm_tag'")
        else:
            comm_tag = tag
    del tag

    # }}}

    if dcoll.mpi_communicator is None:
        return []

    rank = dcoll.mpi_communicator.Get_rank()

    local_part_id = PartID(volume_dd.domain_tag.tag, rank)

    connected_part_ids = _connected_parts(
            dcoll, self_volume_tag=volume_dd.domain_tag.tag,
            other_volume_tag=volume_dd.domain_tag.tag)

    remote_part_ids = [
        part_id
        for part_id in connected_part_ids
        if part_id.rank != rank]

    # This asserts that there is only one data exchange per rank, so that
    # there is no risk of mismatched data reaching the wrong recipient.
    # (Since we have only a single tag.)
    assert len(remote_part_ids) == len({part_id.rank for part_id in remote_part_ids})

    actx = get_container_context_recursively_opt(ary)

    if actx is None:
        # NOTE: Assumes that the same number is passed on every rank
        return [
            TracePair(
                volume_dd.trace(BTAG_PARTITION(remote_part_id)),
                interior=ary, exterior=ary)
            for remote_part_id in remote_part_ids]

    from grudge.array_context import MPIPytatoArrayContextBase

    if isinstance(actx, MPIPytatoArrayContextBase):
        rbc_class = _RankBoundaryCommunicationLazy
    else:
        rbc_class = _RankBoundaryCommunicationEager

    rank_bdry_communicators = []

    for remote_part_id in remote_part_ids:
        bdry_dd = volume_dd.trace(BTAG_PARTITION(remote_part_id))

        local_bdry_data = project(dcoll, volume_dd, bdry_dd, ary)

        from arraycontext import tag_axes
        from meshmode.transform_metadata import (
            DiscretizationElementAxisTag,
            DiscretizationDOFAxisTag)
        remote_bdry_zeros = tag_axes(
            actx, {
                0: DiscretizationElementAxisTag(),
                1: DiscretizationDOFAxisTag()},
            dcoll._inter_part_connections[
                remote_part_id, local_part_id].from_discr.zeros(actx))

        remote_bdry_data_template = _replace_dof_arrays(
            local_bdry_data, remote_bdry_zeros)

        rank_bdry_communicators.append(
            rbc_class(actx, dcoll,
                local_part_id=local_part_id,
                remote_part_id=remote_part_id,
                local_bdry_data=local_bdry_data,
                remote_bdry_data_template=remote_bdry_data_template,
                comm_tag=comm_tag))

    return [rbc.finish() for rbc in rank_bdry_communicators]

# }}}


# {{{ cross_rank_inter_volume_trace_pairs

def cross_rank_inter_volume_trace_pairs(
        dcoll: DiscretizationCollection,
        pairwise_volume_data: Mapping[
            Tuple[DOFDesc, DOFDesc],
            Tuple[ArrayOrContainer, ArrayOrContainer]],
        *, comm_tag: Hashable = None,
        ) -> Mapping[
            Tuple[DOFDesc, DOFDesc],
            List[TracePair]]:
    # FIXME: Should this interface take in boundary data instead?
    # TODO: Docs
    r"""Get a :class:`list` of *ary* trace pairs for each partition boundary.

    :arg comm_tag: a hashable object used to match sent and received data
        across ranks. Communication will only match if both endpoints specify
        objects that compare equal. A generalization of MPI communication
        tags to arbitary, potentially composite objects.

    :returns: a :class:`list` of :class:`TracePair` objects.
    """
    # {{{ process arguments

    for vol_dd_pair in pairwise_volume_data.keys():
        for vol_dd in vol_dd_pair:
            if not isinstance(vol_dd.domain_tag, VolumeDomainTag):
                raise ValueError(
                    "pairwise_volume_data keys must describe volumes, "
                    f"got '{vol_dd}'")
            if vol_dd.discretization_tag != DISCR_TAG_BASE:
                raise ValueError(
                    "expected base-discretized DOFDesc in pairwise_volume_data, "
                    f"got '{vol_dd}'")

    # }}}

    if dcoll.mpi_communicator is None:
        return []

    rank = dcoll.mpi_communicator.Get_rank()

    for vol_data_pair in pairwise_volume_data.values():
        for vol_data in vol_data_pair:
            actx = get_container_context_recursively_opt(vol_data)
            if actx is not None:
                break
        if actx is not None:
            break

    def get_remote_connected_parts(local_vol_dd, remote_vol_dd):
        connected_part_ids = _connected_parts(
            dcoll, self_volume_tag=local_vol_dd.domain_tag.tag,
            other_volume_tag=remote_vol_dd.domain_tag.tag)
        return [
            part_id
            for part_id in connected_part_ids
            if part_id.rank != rank]

    if actx is None:
        # NOTE: Assumes that the same number is passed on every rank for a
        # given volume
        return {
            (remote_vol_dd, local_vol_dd): [
                TracePair(
                    local_vol_dd.trace(BTAG_PARTITION(remote_part_id)),
                    interior=local_vol_ary, exterior=remote_vol_ary)
                for remote_part_id in get_remote_connected_parts(
                    local_vol_dd, remote_vol_dd)]
            for (remote_vol_dd, local_vol_dd), (remote_vol_ary, local_vol_ary)
            in pairwise_volume_data.items()}

    from grudge.array_context import MPIPytatoArrayContextBase

    if isinstance(actx, MPIPytatoArrayContextBase):
        rbc_class = _RankBoundaryCommunicationLazy
    else:
        rbc_class = _RankBoundaryCommunicationEager

    rank_bdry_communicators = {}

    for vol_dd_pair, vol_data_pair in pairwise_volume_data.items():
        directional_volume_data = {
            (vol_dd_pair[0], vol_dd_pair[1]): (vol_data_pair[0], vol_data_pair[1]),
            (vol_dd_pair[1], vol_dd_pair[0]): (vol_data_pair[1], vol_data_pair[0])}

        for dd_pair, data_pair in directional_volume_data.items():
            other_vol_dd, self_vol_dd = dd_pair
            other_vol_data, self_vol_data = data_pair

            self_part_id = PartID(self_vol_dd.domain_tag.tag, rank)
            other_part_ids = get_remote_connected_parts(self_vol_dd, other_vol_dd)

            rbcs = []

            for other_part_id in other_part_ids:
                self_bdry_dd = self_vol_dd.trace(BTAG_PARTITION(other_part_id))
                self_bdry_data = project(
                    dcoll, self_vol_dd, self_bdry_dd, self_vol_data)

                from arraycontext import tag_axes
                from meshmode.transform_metadata import (
                    DiscretizationElementAxisTag,
                    DiscretizationDOFAxisTag)
                other_bdry_zeros = tag_axes(
                    actx, {
                        0: DiscretizationElementAxisTag(),
                        1: DiscretizationDOFAxisTag()},
                    dcoll._inter_part_connections[
                        other_part_id, self_part_id].from_discr.zeros(actx))

                other_bdry_data_template = _replace_dof_arrays(
                    other_vol_data, other_bdry_zeros)

                rbcs.append(
                    rbc_class(actx, dcoll,
                        local_part_id=self_part_id,
                        remote_part_id=other_part_id,
                        local_bdry_data=self_bdry_data,
                        remote_bdry_data_template=other_bdry_data_template,
                        comm_tag=comm_tag))

            rank_bdry_communicators[other_vol_dd, self_vol_dd] = rbcs

    return {
        directional_vol_dd_pair: [rbc.finish() for rbc in rbcs]
        for directional_vol_dd_pair, rbcs in rank_bdry_communicators.items()}

# }}}


# {{{ project_tracepair

def project_tracepair(
        dcoll: DiscretizationCollection, new_dd: dof_desc.DOFDesc,
        tpair: TracePair) -> TracePair:
    r"""Return a new :class:`TracePair` :func:`~grudge.op.project`\ 'ed
    onto *new_dd*.
    """
    return TracePair(
        new_dd,
        interior=project(dcoll, tpair.dd, new_dd, tpair.int),
        exterior=project(dcoll, tpair.dd, new_dd, tpair.ext)
    )


def tracepair_with_discr_tag(dcoll, discr_tag, tpair: TracePair) -> TracePair:
    r"""Return a new :class:`TracePair` :func:`~grudge.op.project`\ 'ed
    onto a :class:`~grudge.dof_desc.DOFDesc` with discretization tag *discr_tag*.
    """
    return project_tracepair(dcoll, tpair.dd.with_discr_tag(discr_tag), tpair)

# }}}

# vim: foldmethod=marker<|MERGE_RESOLUTION|>--- conflicted
+++ resolved
@@ -301,16 +301,7 @@
         if isinstance(ary, Number):
             return ary
         else:
-<<<<<<< HEAD
-            op_face_conn = dcoll.opposite_face_connection()
-            #print(type(op_face_conn))
-            conn = op_face_conn(el)
-            #print(type(conn))
-            return conn
-            #return dcoll.opposite_face_connection()(el)
-=======
             return opposite_face_conn(ary)
->>>>>>> bcfde03a
 
     from arraycontext import rec_map_array_container
     from meshmode.dof_array import DOFArray
