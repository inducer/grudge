--- conflicted
+++ resolved
@@ -74,30 +74,7 @@
 
 # {{{ Nodal reductions
 
-<<<<<<< HEAD
-def norm(dcoll: DiscretizationCollection, vec, p, dd=None) -> float:
-=======
-def _norm(dcoll: DiscretizationCollection, vec, p, dd) -> "DeviceScalar":
-    if isinstance(vec, Number):
-        return np.fabs(vec)
-    if p == 2:
-        from grudge.op import _apply_mass_operator
-        return vec.array_context.np.sqrt(
-            # Quantities being summed are real up to rounding error, so abs() can
-            # go on the outside
-            abs(
-                nodal_sum(
-                    dcoll,
-                    dd,
-                    vec.conj() * _apply_mass_operator(dcoll, dd, dd, vec))))
-    elif p == np.inf:
-        return nodal_max(dcoll, dd, abs(vec))
-    else:
-        raise NotImplementedError("Unsupported value of p")
-
-
 def norm(dcoll: DiscretizationCollection, vec, p, dd=None) -> "DeviceScalar":
->>>>>>> 6b9f8297
     r"""Return the vector p-norm of a function represented
     by its vector of degrees of freedom *vec*.
 
