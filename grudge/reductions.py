"""
.. currentmodule:: grudge.op

Nodal Reductions
----------------

.. note::

    In a distributed-memory setting, these reductions automatically
    reduce over all ranks involved, and return the same value on
    all ranks, in the manner of an MPI ``allreduce``.

.. autofunction:: norm
.. autofunction:: nodal_sum
.. autofunction:: nodal_min
.. autofunction:: nodal_max
.. autofunction:: integral

Rank-local reductions
----------------------

.. autofunction:: nodal_sum_loc
.. autofunction:: nodal_min_loc
.. autofunction:: nodal_max_loc

Elementwise reductions
----------------------

.. autofunction:: elementwise_sum
.. autofunction:: elementwise_max
.. autofunction:: elementwise_min
.. autofunction:: elementwise_integral
"""

__copyright__ = """
Copyright (C) 2021 University of Illinois Board of Trustees
"""

__license__ = """
Permission is hereby granted, free of charge, to any person obtaining a copy
of this software and associated documentation files (the "Software"), to deal
in the Software without restriction, including without limitation the rights
to use, copy, modify, merge, publish, distribute, sublicense, and/or sell
copies of the Software, and to permit persons to whom the Software is
furnished to do so, subject to the following conditions:

The above copyright notice and this permission notice shall be included in
all copies or substantial portions of the Software.

THE SOFTWARE IS PROVIDED "AS IS", WITHOUT WARRANTY OF ANY KIND, EXPRESS OR
IMPLIED, INCLUDING BUT NOT LIMITED TO THE WARRANTIES OF MERCHANTABILITY,
FITNESS FOR A PARTICULAR PURPOSE AND NONINFRINGEMENT. IN NO EVENT SHALL THE
AUTHORS OR COPYRIGHT HOLDERS BE LIABLE FOR ANY CLAIM, DAMAGES OR OTHER
LIABILITY, WHETHER IN AN ACTION OF CONTRACT, TORT OR OTHERWISE, ARISING FROM,
OUT OF OR IN CONNECTION WITH THE SOFTWARE OR THE USE OR OTHER DEALINGS IN
THE SOFTWARE.
"""


from numbers import Number
from functools import reduce, partial

<<<<<<< HEAD
from arraycontext import (
    make_loopy_program,
    map_array_container,
    serialize_container
)
from arraycontext.container import ArrayOrContainerT
=======
from arraycontext import make_loopy_program, DeviceScalar
>>>>>>> a788ad61

from grudge.discretization import DiscretizationCollection

from pytools import memoize_in

from meshmode.dof_array import DOFArray

import numpy as np
import grudge.dof_desc as dof_desc


# {{{ Nodal reductions

def _norm(dcoll: DiscretizationCollection, vec, p, dd) -> "DeviceScalar":
    if isinstance(vec, Number):
        return np.fabs(vec)
    if p == 2:
        from grudge.op import _apply_mass_operator
        return vec.array_context.np.sqrt(
            # Quantities being summed are real up to rounding error, so abs() can
            # go on the outside
            abs(
                nodal_sum(
                    dcoll,
                    dd,
                    vec.conj() * _apply_mass_operator(dcoll, dd, dd, vec))))
    elif p == np.inf:
        return nodal_max(dcoll, dd, abs(vec))
    else:
        raise NotImplementedError("Unsupported value of p")


def norm(dcoll: DiscretizationCollection, vec, p, dd=None) -> "DeviceScalar":
    r"""Return the vector p-norm of a function represented
    by its vector of degrees of freedom *vec*.

    :arg vec: a :class:`~meshmode.dof_array.DOFArray` or an
        :class:`~arraycontext.container.ArrayContainer`.
    :arg p: an integer denoting the order of the integral norm. Currently,
        only values of 2 or `numpy.inf` are supported.
    :arg dd: a :class:`~grudge.dof_desc.DOFDesc`, or a value convertible to one.
        Defaults to the base volume discretization if not provided.
    :returns: a nonegative scalar denoting the norm.
    """
    if dd is None:
        dd = dof_desc.DD_VOLUME

    dd = dof_desc.as_dofdesc(dd)

    if not isinstance(vec, DOFArray):
        if isinstance(vec, Number):
            return np.fabs(vec)

        if p == 2:
            return sum(
                norm(dcoll, comp, p, dd=dd)**2
                for _, comp in serialize_container(vec)
            )**(1/2)
        elif p == np.inf:
            return max(
                norm(dcoll, comp, p, dd=dd)
                for _, comp in serialize_container(vec)
            )
        else:
            raise ValueError("unsupported norm order")

    return _norm(dcoll, vec, p, dd)


def nodal_sum(dcoll: DiscretizationCollection, dd, vec) -> "DeviceScalar":
    r"""Return the nodal sum of a vector of degrees of freedom *vec*.

    :arg dd: a :class:`~grudge.dof_desc.DOFDesc`, or a value
        convertible to one.
    :arg vec: a :class:`~meshmode.dof_array.DOFArray` or an
        :class:`~arraycontext.container.ArrayContainer`.
    :returns: a scalar denoting the nodal sum.
    """
    comm = dcoll.mpi_communicator
    if comm is None:
        return nodal_sum_loc(dcoll, dd, vec)

    # NOTE: Don't move this
    from mpi4py import MPI
    actx = vec.array_context

    return actx.from_numpy(
        comm.allreduce(actx.to_numpy(nodal_sum_loc(dcoll, dd, vec)), op=MPI.SUM))


def nodal_sum_loc(dcoll: DiscretizationCollection, dd, vec) -> "DeviceScalar":
    r"""Return the rank-local nodal sum of a vector of degrees of freedom *vec*.

    :arg dd: a :class:`~grudge.dof_desc.DOFDesc`, or a value
        convertible to one.
    :arg vec: a :class:`~meshmode.dof_array.DOFArray` or an
        :class:`~arraycontext.container.ArrayContainer`.
    :returns: a scalar denoting the rank-local nodal sum.
    """
    if not isinstance(vec, DOFArray):
        return sum(
            nodal_sum_loc(dcoll, dd, comp)
            for _, comp in serialize_container(vec)
        )

    actx = vec.array_context

    return sum([actx.np.sum(grp_ary) for grp_ary in vec])


def nodal_min(dcoll: DiscretizationCollection, dd, vec) -> "DeviceScalar":
    r"""Return the nodal minimum of a vector of degrees of freedom *vec*.

    :arg dd: a :class:`~grudge.dof_desc.DOFDesc`, or a value
        convertible to one.
    :arg vec: a :class:`~meshmode.dof_array.DOFArray` or an
        :class:`~arraycontext.container.ArrayContainer`.
    :returns: a scalar denoting the nodal minimum.
    """
    comm = dcoll.mpi_communicator
    if comm is None:
        return nodal_min_loc(dcoll, dd, vec)

    # NOTE: Don't move this
    from mpi4py import MPI
    actx = vec.array_context

    return actx.from_numpy(
        comm.allreduce(actx.to_numpy(nodal_min_loc(dcoll, dd, vec)), op=MPI.MIN))


def nodal_min_loc(dcoll: DiscretizationCollection, dd, vec) -> "DeviceScalar":
    r"""Return the rank-local nodal minimum of a vector of degrees
    of freedom *vec*.

    :arg dd: a :class:`~grudge.dof_desc.DOFDesc`, or a value
        convertible to one.
    :arg vec: a :class:`~meshmode.dof_array.DOFArray` or an
        :class:`~arraycontext.container.ArrayContainer`.
    :returns: a scalar denoting the rank-local nodal minimum.
    """
    if not isinstance(vec, DOFArray):
        return min(
            nodal_min_loc(dcoll, dd, comp)
            for _, comp in serialize_container(vec)
        )

    actx = vec.array_context

    return reduce(
            lambda acc, grp_ary: actx.np.minimum(acc, actx.np.min(grp_ary)),
            vec, actx.from_numpy(np.array(np.inf)))


def nodal_max(dcoll: DiscretizationCollection, dd, vec) -> "DeviceScalar":
    r"""Return the nodal maximum of a vector of degrees of freedom *vec*.

    :arg dd: a :class:`~grudge.dof_desc.DOFDesc`, or a value
        convertible to one.
    :arg vec: a :class:`~meshmode.dof_array.DOFArray` or an
        :class:`~arraycontext.container.ArrayContainer`.
    :returns: a scalar denoting the nodal maximum.
    """
    comm = dcoll.mpi_communicator
    if comm is None:
        return nodal_max_loc(dcoll, dd, vec)

    # NOTE: Don't move this
    from mpi4py import MPI
    actx = vec.array_context

    return actx.from_numpy(
        comm.allreduce(actx.to_numpy(nodal_max_loc(dcoll, dd, vec)), op=MPI.MAX))


def nodal_max_loc(dcoll: DiscretizationCollection, dd, vec) -> "DeviceScalar":
    r"""Return the rank-local nodal maximum of a vector of degrees
    of freedom *vec*.

    :arg dd: a :class:`~grudge.dof_desc.DOFDesc`, or a value
        convertible to one.
    :arg vec: a :class:`~meshmode.dof_array.DOFArray` or an
        :class:`~arraycontext.container.ArrayContainer`.
    :returns: a scalar denoting the rank-local nodal maximum.
    """
    if not isinstance(vec, DOFArray):
        return max(
            nodal_max_loc(dcoll, dd, comp)
            for _, comp in serialize_container(vec)
        )

    actx = vec.array_context

    return reduce(
            lambda acc, grp_ary: actx.np.maximum(acc, actx.np.max(grp_ary)),
            vec, actx.from_numpy(np.array(-np.inf)))


def integral(dcoll: DiscretizationCollection, dd, vec) -> "DeviceScalar":
    """Numerically integrates a function represented by a
    :class:`~meshmode.dof_array.DOFArray` of degrees of freedom.

    :arg dd: a :class:`~grudge.dof_desc.DOFDesc`, or a value convertible to one.
    :arg vec: a :class:`~meshmode.dof_array.DOFArray` or an
        :class:`~arraycontext.container.ArrayContainer`.
    :returns: a scalar denoting the evaluated integral.
    """
    from grudge.op import _apply_mass_operator

    dd = dof_desc.as_dofdesc(dd)

    ones = dcoll.discr_from_dd(dd).zeros(vec.array_context) + 1.0
    return nodal_sum(
        dcoll, dd, vec * _apply_mass_operator(dcoll, dd, dd, ones)
    )

# }}}


# {{{  Elementwise reductions

def _apply_elementwise_reduction(
        op_name: str, dcoll: DiscretizationCollection,
        dd, vec) -> ArrayOrContainerT:
    r"""Returns a vector of DOFs with all entries on each element set
    to the reduction operation *op_name* over all degrees of freedom.

    :arg dd: a :class:`~grudge.dof_desc.DOFDesc`, or a value convertible to one.
        Defaults to the base volume discretization if not provided.
    :arg vec: a :class:`~meshmode.dof_array.DOFArray` or an
        :class:`~arraycontext.container.ArrayContainer`.
    :returns: a :class:`~meshmode.dof_array.DOFArray` or an
        :class:`~arraycontext.container.ArrayContainer`.
    """
    if not isinstance(vec, DOFArray):
        return map_array_container(
            partial(_apply_elementwise_reduction, op_name, dcoll, dd), vec
        )

    actx = vec.array_context

    @memoize_in(actx, (_apply_elementwise_reduction,
                       "elementwise_%s_prg" % op_name))
    def elementwise_prg():
        # FIXME: This computes the reduction value redundantly for each
        # output DOF.
        t_unit = make_loopy_program(
            [
                "{[iel]: 0 <= iel < nelements}",
                "{[idof, jdof]: 0 <= idof, jdof < ndofs}"
            ],
            """
                result[iel, idof] = %s(jdof, operand[iel, jdof])
            """ % op_name,
            name="grudge_elementwise_%s_knl" % op_name
        )
        import loopy as lp
        from meshmode.transform_metadata import (
                ConcurrentElementInameTag, ConcurrentDOFInameTag)
        return lp.tag_inames(t_unit, {
            "iel": ConcurrentElementInameTag(),
            "idof": ConcurrentDOFInameTag()})

    return DOFArray(
        actx,
        data=tuple(
            actx.call_loopy(elementwise_prg(), operand=vec_i)["result"]
            for vec_i in vec
        )
    )


def elementwise_sum(
        dcoll: DiscretizationCollection, *args) -> ArrayOrContainerT:
    r"""Returns a vector of DOFs with all entries on each element set
    to the sum of DOFs on that element.

    May be called with ``(vec)`` or ``(dd, vec)``.

    :arg dd: a :class:`~grudge.dof_desc.DOFDesc`, or a value convertible to one.
        Defaults to the base volume discretization if not provided.
    :arg vec: a :class:`~meshmode.dof_array.DOFArray` or an
        :class:`~arraycontext.container.ArrayContainer`.
    :returns: a :class:`~meshmode.dof_array.DOFArray` or an
        :class:`~arraycontext.container.ArrayContainer` whose entries
        denote the element-wise sum of *vec*.
    """
    if len(args) == 1:
        vec, = args
        dd = dof_desc.DOFDesc("vol", dof_desc.DISCR_TAG_BASE)
    elif len(args) == 2:
        dd, vec = args
    else:
        raise TypeError("invalid number of arguments")

    dd = dof_desc.as_dofdesc(dd)

    return _apply_elementwise_reduction("sum", dcoll, dd, vec)


def elementwise_max(
        dcoll: DiscretizationCollection, *args) -> ArrayOrContainerT:
    r"""Returns a vector of DOFs with all entries on each element set
    to the maximum over all DOFs on that element.

    May be called with ``(vec)`` or ``(dd, vec)``.

    :arg dcoll: a :class:`grudge.discretization.DiscretizationCollection`.
    :arg dd: a :class:`~grudge.dof_desc.DOFDesc`, or a value convertible to one.
        Defaults to the base volume discretization if not provided.
    :arg vec: a :class:`~meshmode.dof_array.DOFArray` or an
        :class:`~arraycontext.container.ArrayContainer`.
    :returns: a :class:`~meshmode.dof_array.DOFArray` or an
        :class:`~arraycontext.container.ArrayContainer` whose entries
        denote the element-wise max of *vec*.
    """
    if len(args) == 1:
        vec, = args
        dd = dof_desc.DOFDesc("vol", dof_desc.DISCR_TAG_BASE)
    elif len(args) == 2:
        dd, vec = args
    else:
        raise TypeError("invalid number of arguments")

    dd = dof_desc.as_dofdesc(dd)

    return _apply_elementwise_reduction("max", dcoll, dd, vec)


def elementwise_min(
        dcoll: DiscretizationCollection, *args) -> ArrayOrContainerT:
    r"""Returns a vector of DOFs with all entries on each element set
    to the minimum over all DOFs on that element.

    May be called with ``(vec)`` or ``(dd, vec)``.

    :arg dcoll: a :class:`grudge.discretization.DiscretizationCollection`.
    :arg dd: a :class:`~grudge.dof_desc.DOFDesc`, or a value convertible to one.
        Defaults to the base volume discretization if not provided.
    :arg vec: a :class:`~meshmode.dof_array.DOFArray` or an
        :class:`~arraycontext.container.ArrayContainer`.
    :returns: a :class:`~meshmode.dof_array.DOFArray` or an
        :class:`~arraycontext.container.ArrayContainer` whose entries
        denote the element-wise min of *vec*.
    """
    if len(args) == 1:
        vec, = args
        dd = dof_desc.DOFDesc("vol", dof_desc.DISCR_TAG_BASE)
    elif len(args) == 2:
        dd, vec = args
    else:
        raise TypeError("invalid number of arguments")

    dd = dof_desc.as_dofdesc(dd)

    return _apply_elementwise_reduction("min", dcoll, dd, vec)


def elementwise_integral(
        dcoll: DiscretizationCollection, *args) -> ArrayOrContainerT:
    """Numerically integrates a function represented by a
    :class:`~meshmode.dof_array.DOFArray` of degrees of freedom in
    each element of a discretization, given by *dd*.

    May be called with ``(vec)`` or ``(dd, vec)``.

    :arg dcoll: a :class:`grudge.discretization.DiscretizationCollection`.
    :arg dd: a :class:`~grudge.dof_desc.DOFDesc`, or a value convertible to one.
        Defaults to the base volume discretization if not provided.
    :arg vec: a :class:`~meshmode.dof_array.DOFArray` or an
        :class:`~arraycontext.container.ArrayContainer`.
    :returns: a :class:`~meshmode.dof_array.DOFArray` or an
        :class:`~arraycontext.container.ArrayContainer` containing the
        elementwise integral if *vec*.
    """
    if len(args) == 1:
        vec, = args
        dd = dof_desc.DOFDesc("vol", dof_desc.DISCR_TAG_BASE)
    elif len(args) == 2:
        dd, vec = args
    else:
        raise TypeError("invalid number of arguments")

    dd = dof_desc.as_dofdesc(dd)

    from grudge.op import _apply_mass_operator

    ones = dcoll.discr_from_dd(dd).zeros(vec.array_context) + 1.0
    return elementwise_sum(
        dcoll, dd, vec * _apply_mass_operator(dcoll, dd, dd, ones)
    )

# }}}


# vim: foldmethod=marker<|MERGE_RESOLUTION|>--- conflicted
+++ resolved
@@ -60,16 +60,13 @@
 from numbers import Number
 from functools import reduce, partial
 
-<<<<<<< HEAD
 from arraycontext import (
     make_loopy_program,
     map_array_container,
-    serialize_container
+    serialize_container,
+    DeviceScalar
 )
 from arraycontext.container import ArrayOrContainerT
-=======
-from arraycontext import make_loopy_program, DeviceScalar
->>>>>>> a788ad61
 
 from grudge.discretization import DiscretizationCollection
 
