--- conflicted
+++ resolved
@@ -53,37 +53,7 @@
         return op.local_grad(self, vec)
 
     def d_dx(self, xyz_axis, vec):
-<<<<<<< HEAD
-        r"""Return the derivative along axis *xyz_axis* of the volume function
-        represented by *vec*.
-
-        :arg xyz_axis: an integer indicating the axis along which the derivative
-            is taken
-        :arg vec: a :class:`~meshmode.dof_array.DOFArray`
-        :returns: a :class:`~meshmode.dof_array.DOFArray`\ s
-        """
-        return self._bound_d_dx(xyz_axis)(u=vec)
-
-    def _div_helper(self, diff_func, vecs):
-        if not isinstance(vecs, np.ndarray):
-            raise TypeError("argument must be an object array")
-        assert vecs.dtype == object
-
-        if vecs.shape[-1] != self.ambient_dim:
-            raise ValueError("last dimension of *vecs* argument must match "
-                    "ambient dimension")
-
-        if len(vecs.shape) == 1:
-            return sum(diff_func(i, vec_i) for i, vec_i in enumerate(vecs))
-        else:
-            result = np.zeros(vecs.shape[:-1], dtype=object)
-            for idx in np.ndindex(vecs.shape[:-1]):
-                result[idx] = sum(
-                        diff_func(i, vec_i) for i, vec_i in enumerate(vecs[idx]))
-            return result
-=======
         return op.local_d_dx(self, xyz_axis, vec)
->>>>>>> 2352a787
 
     def div(self, vecs):
         return op.local_d_dx(self, vecs)
