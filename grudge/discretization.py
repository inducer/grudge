--- conflicted
+++ resolved
@@ -176,58 +176,6 @@
         """
 
         self._setup_actx = array_context.clone()
-
-<<<<<<< HEAD
-        # NOTE: Can be removed when symbolics are completely removed
-        # {{{ management of discretization-scoped common subexpressions
-
-        from pytools import UniqueNameGenerator
-        self._discr_scoped_name_gen = UniqueNameGenerator()
-
-        self._discr_scoped_subexpr_to_name = {}
-        self._discr_scoped_subexpr_name_to_value = {}
-
-        # }}}
-=======
-        from meshmode.discretization.poly_element import \
-                default_simplex_group_factory
-
-        if discr_tag_to_group_factory is None:
-            if order is None:
-                raise TypeError(
-                    "one of 'order' and 'discr_tag_to_group_factory' must be given"
-                )
-
-            discr_tag_to_group_factory = {
-                    DISCR_TAG_BASE: default_simplex_group_factory(
-                        base_dim=mesh.dim, order=order)}
-        else:
-            if order is not None:
-                discr_tag_to_group_factory = discr_tag_to_group_factory.copy()
-                if DISCR_TAG_BASE in discr_tag_to_group_factory:
-                    raise ValueError(
-                        "if 'order' is given, 'discr_tag_to_group_factory' must "
-                        "not have a key of DISCR_TAG_BASE"
-                    )
-
-                discr_tag_to_group_factory[DISCR_TAG_BASE] = \
-                        default_simplex_group_factory(base_dim=mesh.dim, order=order)
-
-        # Modal discr should always come from the base discretization
-        discr_tag_to_group_factory[DISCR_TAG_MODAL] = \
-            _generate_modal_group_factory(
-                discr_tag_to_group_factory[DISCR_TAG_BASE]
-            )
-
-        self.discr_tag_to_group_factory = discr_tag_to_group_factory
-
-        from meshmode.discretization import Discretization
-
-        self._volume_discr = Discretization(
-            array_context, mesh,
-            self.group_factory_for_discretization_tag(DISCR_TAG_BASE)
-        )
->>>>>>> 6c9e7b25
 
         # {{{ process mpi_communicator argument
 
