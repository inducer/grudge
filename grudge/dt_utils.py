--- conflicted
+++ resolved
@@ -281,7 +281,6 @@
         )
     )
 
-<<<<<<< HEAD
     data = []
     for vgrp, afgrp, face_ae_i in zip(volm_discr.groups, face_discr.groups, surface_areas):
 
@@ -300,54 +299,20 @@
         ]
         kd_tag = KernelDataTag(kernel_data)
 
-        data.append(actx.einsum("fej->e",
-                    face_ae_i.reshape(Nf, Ne, Nj),
-                    tagged=(FirstAxisIsElementsTag(),kd_tag)) / afgrp.nunit_dofs)
+        if actx.supports_nonscalar_broadcasting:
+            data.append(actx.einsum("fej->e",
+                        face_ae_i.reshape(Nf, Ne, -1),
+                        #face_ae_i.reshape(Nf, Ne, Nj),
+                        tagged=(FirstAxisIsElementsTag(),kd_tag)))
+        else:
+            data.append(actx.einsum("fej->e",
+                        face_ae_i.reshape(Nf, Ne, -1),
+                        #face_ae_i.reshape(Nf, Ne, Nj),
+                        tagged=(FirstAxisIsElementsTag(),kd_tag)) / afgrp.nunit_dofs)
 
     surface_areas = DOFArray(actx, data=tuple(data))
 
     """
-    surface_areas = DOFArray(
-        actx,
-        data=tuple(
-            actx.einsum("fej->e",
-                        face_ae_i.reshape(
-                            vgrp.mesh_el_group.nfaces,
-                            vgrp.nelements,
-                            afgrp.nunit_dofs
-                        ),
-                        tagged=(FirstAxisIsElementsTag(),)) / afgrp.nunit_dofs
-
-            for vgrp, afgrp, face_ae_i in zip(volm_discr.groups,
-                                              face_discr.groups,
-                                              surface_areas)
-        )
-    )
-    """
-
-    data = []
-    for cv_i, sae_i, in zip(cell_vols, surface_areas):
-
-        fp_format = cv_i.dtype
-        Ne, Ni = cv_i.shape
- 
-        kernel_data = [
-            lp.GlobalArg("arg0", sae_i.dtype, shape=(Ne,), strides=lp.auto), 
-            lp.GlobalArg("arg1", fp_format, shape=(Ne, Ni), tags=[IsDOFArray()]), 
-            lp.GlobalArg("out", fp_format, shape=(Ne, Ni), tags=[IsDOFArray()], is_output=True),
-            lp.ValueArg("Ni", tags=[ParameterValue(Ni)]),
-            lp.ValueArg("Ne", tags=[ParameterValue(Ne)]),
-            ...
-        ]
-        kd_tag = KernelDataTag(kernel_data)
-
-        data.append(actx.einsum("e,ei->ei",
-                        1/sae_i,
-                        cv_i,
-                        tagged=(FirstAxisIsElementsTag(),kd_tag)) * dcoll.dim)
-
-    return freeze(DOFArray(actx, data=tuple(data)))
-=======
     if actx.supports_nonscalar_broadcasting:
         # Compute total surface area of an element by summing over the
         # individual face areas
@@ -385,7 +350,30 @@
                                                 face_areas)
             )
         )
->>>>>>> a72da5f5
+    """
+
+    data = []
+    for cv_i, sae_i, in zip(cell_vols, surface_areas):
+
+        fp_format = cv_i.dtype
+        Ne, Ni = cv_i.shape
+ 
+        kernel_data = [
+            lp.GlobalArg("arg0", sae_i.dtype, shape=(Ne,), strides=lp.auto), 
+            lp.GlobalArg("arg1", fp_format, shape=(Ne, Ni), tags=[IsDOFArray()]), 
+            lp.GlobalArg("out", fp_format, shape=(Ne, Ni), tags=[IsDOFArray()], is_output=True),
+            lp.ValueArg("Ni", tags=[ParameterValue(Ni)]),
+            lp.ValueArg("Ne", tags=[ParameterValue(Ne)]),
+            ...
+        ]
+        kd_tag = KernelDataTag(kernel_data)
+
+        data.append(actx.einsum("e,ei->ei",
+                        1/sae_i,
+                        cv_i,
+                        tagged=(FirstAxisIsElementsTag(),kd_tag)) * dcoll.dim)
+
+    return freeze(DOFArray(actx, data=tuple(data)))
 
     """
     return freeze(DOFArray(
