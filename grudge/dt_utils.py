"""Helper functions for estimating stable time steps for RKDG methods.

Characteristic lengthscales
---------------------------

.. autofunction:: characteristic_lengthscales

Non-geometric quantities
------------------------

.. autofunction:: dt_non_geometric_factors

Mesh size utilities
-------------------

.. autofunction:: dt_geometric_factors
.. autofunction:: h_max_from_volume
.. autofunction:: h_min_from_volume
"""

__copyright__ = """
Copyright (C) 2021 University of Illinois Board of Trustees
"""

__license__ = """
Permission is hereby granted, free of charge, to any person obtaining a copy
of this software and associated documentation files (the "Software"), to deal
in the Software without restriction, including without limitation the rights
to use, copy, modify, merge, publish, distribute, sublicense, and/or sell
copies of the Software, and to permit persons to whom the Software is
furnished to do so, subject to the following conditions:

The above copyright notice and this permission notice shall be included in
all copies or substantial portions of the Software.

THE SOFTWARE IS PROVIDED "AS IS", WITHOUT WARRANTY OF ANY KIND, EXPRESS OR
IMPLIED, INCLUDING BUT NOT LIMITED TO THE WARRANTIES OF MERCHANTABILITY,
FITNESS FOR A PARTICULAR PURPOSE AND NONINFRINGEMENT. IN NO EVENT SHALL THE
AUTHORS OR COPYRIGHT HOLDERS BE LIABLE FOR ANY CLAIM, DAMAGES OR OTHER
LIABILITY, WHETHER IN AN ACTION OF CONTRACT, TORT OR OTHERWISE, ARISING FROM,
OUT OF OR IN CONNECTION WITH THE SOFTWARE OR THE USE OR OTHER DEALINGS IN
THE SOFTWARE.
"""


import numpy as np
import loopy as lp

from arraycontext import ArrayContext, Scalar, tag_axes
from arraycontext.metadata import NameHint
from meshmode.transform_metadata import (FirstAxisIsElementsTag,
                                         DiscretizationDOFAxisTag,
                                         DiscretizationFaceAxisTag,
                                         DiscretizationElementAxisTag)

from grudge.dof_desc import DD_VOLUME, DOFDesc, as_dofdesc
from grudge.discretization import DiscretizationCollection
from grudge.grudge_tags import KernelDataTag, ParameterValue, IsFaceDOFArray, IsDOFArray

import grudge.op as op

from meshmode.dof_array import DOFArray

from pytools import memoize_on_first_arg, memoize_in


def characteristic_lengthscales(
        actx: ArrayContext, dcoll: DiscretizationCollection) -> DOFArray:
    r"""Computes the characteristic length scale :math:`h_{\text{loc}}` at
    each node. The characteristic length scale is mainly useful for estimating
    the stable time step size. E.g. for a hyperbolic system, an estimate of the
    stable time step can be estimated as :math:`h_{\text{loc}} / c`, where
    :math:`c` is the characteristic wave speed. The estimate is obtained using
    the following formula:

    .. math::

        h_{\text{loc}} = \operatorname{min}\left(\Delta r_i\right) r_D

    where :math:`\operatorname{min}\left(\Delta r_i\right)` is the minimum
    node distance on the reference cell (see :func:`dt_non_geometric_factors`),
    and :math:`r_D` is the inradius of the cell (see :func:`dt_geometric_factors`).

    :returns: a frozen :class:`~meshmode.dof_array.DOFArray` containing a
        characteristic lengthscale for each element, at each nodal location.

    .. note::

        While a prediction of stability is only meaningful in relation to a given
        time integrator with a known stability region, the lengthscale provided here
        is not intended to be specific to any one time integrator, though the
        stability region of standard four-stage, fourth-order Runge-Kutta
        methods has been used as a guide. Any concrete time integrator will
        likely require scaling of the values returned by this routine.
    """
    @memoize_in(dcoll, (characteristic_lengthscales,
                        "compute_characteristic_lengthscales"))
    def _compute_characteristic_lengthscales():
        return actx.freeze(
                actx.tag(NameHint("char_lscales"),
                    DOFArray(
                        actx,
                        data=tuple(
                            # Scale each group array of geometric factors by the
                            # corresponding group non-geometric factor
                            cng * geo_facts
                            for cng, geo_facts in zip(
                                dt_non_geometric_factors(dcoll),
                                actx.thaw(dt_geometric_factors(dcoll)))))))

    return actx.thaw(_compute_characteristic_lengthscales())


@memoize_on_first_arg
def dt_non_geometric_factors(
        dcoll: DiscretizationCollection, dd=None) -> list:
    r"""Computes the non-geometric scale factors following [Hesthaven_2008]_,
    section 6.4, for each element group in the *dd* discretization:

    .. math::

        c_{ng} = \operatorname{min}\left( \Delta r_i \right),

    where :math:`\Delta r_i` denotes the distance between two distinct
    nodal points on the reference element.

    :arg dd: a :class:`~grudge.dof_desc.DOFDesc`, or a value convertible to one.
        Defaults to the base volume discretization if not provided.
    :returns: a :class:`list` of :class:`float` values denoting the minimum
        node distance on the reference element for each group.
    """
    if dd is None:
        dd = DD_VOLUME

    discr = dcoll.discr_from_dd(dd)
    min_delta_rs = []
    for grp in discr.groups:
        nodes = np.asarray(list(zip(*grp.unit_nodes)))
        nnodes = grp.nunit_dofs

        # NOTE: order 0 elements have 1 node located at the centroid of
        # the reference element and is equidistant from each vertex
        if grp.order == 0:
            assert nnodes == 1
            min_delta_rs.append(
                np.linalg.norm(
                    nodes[0] - grp.mesh_el_group.vertex_unit_coordinates()[0]
                )
            )
        else:
            min_delta_rs.append(
                min(
                    np.linalg.norm(nodes[i] - nodes[j])
                    for i in range(nnodes) for j in range(nnodes) if i != j
                )
            )

    return min_delta_rs


# {{{ Mesh size functions

@memoize_on_first_arg
def h_max_from_volume(
        dcoll: DiscretizationCollection, dim=None, dd=None) -> Scalar:
    """Returns a (maximum) characteristic length based on the volume of the
    elements. This length may not be representative if the elements have very
    high aspect ratios.

    :arg dim: an integer denoting topological dimension. If *None*, the
        spatial dimension specified by
        :attr:`grudge.DiscretizationCollection.dim` is used.
    :arg dd: a :class:`~grudge.dof_desc.DOFDesc`, or a value convertible to one.
        Defaults to the base volume discretization if not provided.
    :returns: a scalar denoting the maximum characteristic length.
    """
    from grudge.reductions import nodal_max, elementwise_sum

    if dd is None:
        dd = DD_VOLUME
    dd = as_dofdesc(dd)

    if dim is None:
        dim = dcoll.dim

    ones = dcoll.discr_from_dd(dd).zeros(dcoll._setup_actx) + 1.0
    return nodal_max(
        dcoll,
        dd,
        elementwise_sum(dcoll, op.mass(dcoll, dd, ones))
    ) ** (1.0 / dim)


@memoize_on_first_arg
def h_min_from_volume(
        dcoll: DiscretizationCollection, dim=None, dd=None) -> Scalar:
    """Returns a (minimum) characteristic length based on the volume of the
    elements. This length may not be representative if the elements have very
    high aspect ratios.

    :arg dim: an integer denoting topological dimension. If *None*, the
        spatial dimension specified by
        :attr:`grudge.DiscretizationCollection.dim` is used.
    :arg dd: a :class:`~grudge.dof_desc.DOFDesc`, or a value convertible to one.
        Defaults to the base volume discretization if not provided.
    :returns: a scalar denoting the minimum characteristic length.
    """
    from grudge.reductions import nodal_min, elementwise_sum

    if dd is None:
        dd = DD_VOLUME
    dd = as_dofdesc(dd)

    if dim is None:
        dim = dcoll.dim

    ones = dcoll.discr_from_dd(dd).zeros(dcoll._setup_actx) + 1.0
    return nodal_min(
        dcoll,
        dd,
        elementwise_sum(dcoll, op.mass(dcoll, dd, ones))
    ) ** (1.0 / dim)


def dt_geometric_factors(
        dcoll: DiscretizationCollection, dd=None) -> DOFArray:
    r"""Computes a geometric scaling factor for each cell following [Hesthaven_2008]_,
    section 6.4, defined as the inradius (radius of an inscribed circle/sphere).

    Specifically, the inradius for each element is computed using the following
    formula from [Shewchuk_2002]_, Table 1, for simplicial cells
    (triangles/tetrahedra):

    .. math::

        r_D = \frac{d V}{\sum_{i=1}^{N_{faces}} F_i},

    where :math:`d` is the topological dimension, :math:`V` is the cell volume,
    and :math:`F_i` are the areas of each face of the cell.

    :arg dd: a :class:`~grudge.dof_desc.DOFDesc`, or a value convertible to one.
        Defaults to the base volume discretization if not provided.
    :returns: a frozen :class:`~meshmode.dof_array.DOFArray` containing the
        geometric factors for each cell and at each nodal location.
    """
    from meshmode.discretization.poly_element import SimplexElementGroupBase

    if dd is None:
        dd = DD_VOLUME

    actx = dcoll._setup_actx
    volm_discr = dcoll.discr_from_dd(dd)

    if any(not isinstance(grp, SimplexElementGroupBase)
           for grp in volm_discr.groups):
        raise NotImplementedError(
            "Geometric factors are only implemented for simplex element groups"
        )

    if volm_discr.dim != volm_discr.ambient_dim:
        from warnings import warn
        warn("The geometric factor for the characteristic length scale in "
                "time step estimation is not necessarily valid for non-volume-"
                "filling discretizations. Continuing anyway.", stacklevel=3)

    cell_vols = abs(
        op.elementwise_integral(
            dcoll, dd, volm_discr.zeros(actx) + 1.0
        )
    )

    if dcoll.dim == 1:
        # Inscribed "circle" radius is half the cell size
        return actx.freeze(cell_vols/2)

    dd_face = DOFDesc("all_faces", dd.discretization_tag)
    face_discr = dcoll.discr_from_dd(dd_face)

    # Compute areas of each face
    face_areas = abs(
        op.elementwise_integral(
            dcoll, dd_face, face_discr.zeros(actx) + 1.0
        )
    )

    data = []
    for vgrp, afgrp, face_ae_i in zip(volm_discr.groups, face_discr.groups, face_areas):

        fp_format = face_ae_i.dtype
        Ne = vgrp.nelements
        Nf = vgrp.mesh_el_group.nfaces
        Nj = afgrp.nunit_dofs
        
        kernel_data = [
            lp.GlobalArg("arg0", fp_format, strides=lp.auto, shape=(Nf, Ne, Nj), tags=[IsFaceDOFArray()]), 
            #lp.GlobalArg("out", fp_format, is_output=True), # Specifying causes wrong soln
            lp.ValueArg("Nf", tags=[ParameterValue(Nf)]),
            lp.ValueArg("Nj", tags=[ParameterValue(Nj)]),
            lp.ValueArg("Ne", tags=[ParameterValue(Ne)]),
            ...
        ]
        kd_tag = KernelDataTag(kernel_data)

        if actx.supports_nonscalar_broadcasting:
            data.append(actx.einsum("fej->e",
                        face_ae_i.reshape(Nf, Ne, -1),
                        #face_ae_i.reshape(Nf, Ne, Nj),
                        tagged=(FirstAxisIsElementsTag(),kd_tag)))
        else:
            data.append(actx.einsum("fej->e",
                        face_ae_i.reshape(Nf, Ne, -1),
                        #face_ae_i.reshape(Nf, Ne, Nj),
                        tagged=(FirstAxisIsElementsTag(),kd_tag)) / afgrp.nunit_dofs)

    surface_areas = DOFArray(actx, data=tuple(data))

    """
    if actx.supports_nonscalar_broadcasting:
        # Compute total surface area of an element by summing over the
        # individual face areas
        surface_areas = DOFArray(
            actx,
            data=tuple(
                actx.einsum(
                    "fej->e",
                    tag_axes(actx, {
                        0: DiscretizationFaceAxisTag(),
                        1: DiscretizationElementAxisTag(),
                        2: DiscretizationDOFAxisTag()
                        },
                        face_ae_i.reshape(
                            vgrp.mesh_el_group.nfaces,
                            vgrp.nelements,
                            face_ae_i.shape[-1])),
                    tagged=(FirstAxisIsElementsTag(),))

                for vgrp, face_ae_i in zip(volm_discr.groups, face_areas)))
    else:
        surface_areas = DOFArray(
            actx,
            data=tuple(
                # NOTE: Whenever the array context can't perform nonscalar
                # broadcasting, elementwise reductions
                # (like `elementwise_integral`) repeat the *same* scalar value of
                # the reduction at each degree of freedom. To get a single
                # value for the face area (per face),
                # we simply average over the nodes, which gives the desired result.
                actx.einsum(
                    "fej->e",
                    face_ae_i.reshape(
                        vgrp.mesh_el_group.nfaces,
                        vgrp.nelements,
                        face_ae_i.shape[-1]
                    ) / afgrp.nunit_dofs,
                    tagged=(FirstAxisIsElementsTag(),))

                for vgrp, afgrp, face_ae_i in zip(volm_discr.groups,
                                                  face_discr.groups,
                                                  face_areas)
            )
        )
    """

<<<<<<< HEAD
    data = []
    for cv_i, sae_i, in zip(cell_vols, surface_areas):

        fp_format = cv_i.dtype
        Ne, Ni = cv_i.shape
 
        kernel_data = [
            lp.GlobalArg("arg0", sae_i.dtype, shape=(Ne,), strides=lp.auto), 
            lp.GlobalArg("arg1", fp_format, shape=(Ne, Ni), tags=[IsDOFArray()]), 
            lp.GlobalArg("out", fp_format, shape=(Ne, Ni), tags=[IsDOFArray()], is_output=True),
            lp.ValueArg("Ni", tags=[ParameterValue(Ni)]),
            lp.ValueArg("Ne", tags=[ParameterValue(Ne)]),
            ...
        ]
        kd_tag = KernelDataTag(kernel_data)

        data.append(actx.einsum("e,ei->ei",
                        1/sae_i,
                        cv_i,
                        tagged=(FirstAxisIsElementsTag(),kd_tag)) * dcoll.dim)

    return freeze(DOFArray(actx, data=tuple(data)))

    """
    return freeze(DOFArray(
        actx,
        data=tuple(
            actx.einsum("e,ei->ei",
                        1/sae_i,
                        cv_i,
                        tagged=(FirstAxisIsElementsTag(),)) * dcoll.dim

            for cv_i, sae_i in zip(cell_vols, surface_areas)
        )
    ))
    """
=======
    return actx.freeze(
            actx.tag(NameHint(f"dt_geometric_{dd.as_identifier()}"),
                DOFArray(actx,
                    data=tuple(
                        actx.einsum("e,ei->ei", 1/sae_i, cv_i,
                            tagged=(FirstAxisIsElementsTag(),)) * dcoll.dim
                        for cv_i, sae_i in zip(cell_vols, surface_areas)))))
>>>>>>> db6e6278

# }}}


# vim: foldmethod=marker<|MERGE_RESOLUTION|>--- conflicted
+++ resolved
@@ -361,7 +361,6 @@
         )
     """
 
-<<<<<<< HEAD
     data = []
     for cv_i, sae_i, in zip(cell_vols, surface_areas):
 
@@ -383,30 +382,7 @@
                         cv_i,
                         tagged=(FirstAxisIsElementsTag(),kd_tag)) * dcoll.dim)
 
-    return freeze(DOFArray(actx, data=tuple(data)))
-
-    """
-    return freeze(DOFArray(
-        actx,
-        data=tuple(
-            actx.einsum("e,ei->ei",
-                        1/sae_i,
-                        cv_i,
-                        tagged=(FirstAxisIsElementsTag(),)) * dcoll.dim
-
-            for cv_i, sae_i in zip(cell_vols, surface_areas)
-        )
-    ))
-    """
-=======
-    return actx.freeze(
-            actx.tag(NameHint(f"dt_geometric_{dd.as_identifier()}"),
-                DOFArray(actx,
-                    data=tuple(
-                        actx.einsum("e,ei->ei", 1/sae_i, cv_i,
-                            tagged=(FirstAxisIsElementsTag(),)) * dcoll.dim
-                        for cv_i, sae_i in zip(cell_vols, surface_areas)))))
->>>>>>> db6e6278
+    return actx.freeze(actx.tag(NameHint(f"dt_geometric_{dd.as_identifier()}"),DOFArray(actx, data=tuple(data))))
 
 # }}}
 
