<<<<<<< HEAD
VERSION = (2020, 1)
=======
VERSION = (2021, 1)
>>>>>>> c7e79e50
VERSION_TEXT = ".".join(str(i) for i in VERSION)<|MERGE_RESOLUTION|>--- conflicted
+++ resolved
@@ -1,6 +1,2 @@
-<<<<<<< HEAD
-VERSION = (2020, 1)
-=======
 VERSION = (2021, 1)
->>>>>>> c7e79e50
 VERSION_TEXT = ".".join(str(i) for i in VERSION)