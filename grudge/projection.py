"""
.. currentmodule:: grudge.op

Projections
-----------

.. autofunction:: project
"""

__copyright__ = """
Copyright (C) 2021 University of Illinois Board of Trustees
"""

__license__ = """
Permission is hereby granted, free of charge, to any person obtaining a copy
of this software and associated documentation files (the "Software"), to deal
in the Software without restriction, including without limitation the rights
to use, copy, modify, merge, publish, distribute, sublicense, and/or sell
copies of the Software, and to permit persons to whom the Software is
furnished to do so, subject to the following conditions:

The above copyright notice and this permission notice shall be included in
all copies or substantial portions of the Software.

THE SOFTWARE IS PROVIDED "AS IS", WITHOUT WARRANTY OF ANY KIND, EXPRESS OR
IMPLIED, INCLUDING BUT NOT LIMITED TO THE WARRANTIES OF MERCHANTABILITY,
FITNESS FOR A PARTICULAR PURPOSE AND NONINFRINGEMENT. IN NO EVENT SHALL THE
AUTHORS OR COPYRIGHT HOLDERS BE LIABLE FOR ANY CLAIM, DAMAGES OR OTHER
LIABILITY, WHETHER IN AN ACTION OF CONTRACT, TORT OR OTHERWISE, ARISING FROM,
OUT OF OR IN CONNECTION WITH THE SOFTWARE OR THE USE OR OTHER DEALINGS IN
THE SOFTWARE.
"""


from arraycontext.container import ArrayOrContainerT

from grudge.discretization import DiscretizationCollection
from grudge.dof_desc import as_dofdesc, VolumeDomainTag, ConvertibleToDOFDesc

from numbers import Number


def project(
        dcoll: DiscretizationCollection,
        src: "ConvertibleToDOFDesc",
        tgt: "ConvertibleToDOFDesc", vec) -> ArrayOrContainerT:
    """Project from one discretization to another, e.g. from the
    volume to the boundary, or from the base to the an overintegrated
    quadrature discretization.

    :arg src: a :class:`~grudge.dof_desc.DOFDesc`, or a value convertible to one.
    :arg tgt: a :class:`~grudge.dof_desc.DOFDesc`, or a value convertible to one.
    :arg vec: a :class:`~meshmode.dof_array.DOFArray` or an
        :class:`~arraycontext.container.ArrayContainer` of them.
    :returns: a :class:`~meshmode.dof_array.DOFArray` or an
        :class:`~arraycontext.container.ArrayContainer` like *vec*.
    """
    # {{{ process dofdesc arguments

    src_dofdesc = as_dofdesc(src)

    contextual_volume_tag = None
    if isinstance(src_dofdesc.domain_tag, VolumeDomainTag):
        contextual_volume_tag = src_dofdesc.domain_tag.tag

    tgt_dofdesc = as_dofdesc(tgt, _contextual_volume_tag=contextual_volume_tag)

    del src
    del tgt

    # }}}

    if isinstance(vec, Number) or src_dofdesc == tgt_dofdesc:
        return vec

<<<<<<< HEAD
    if not isinstance(vec, DOFArray):
        return map_array_container(
            partial(project, dcoll, src_dofdesc, tgt_dofdesc), vec
        )

    return dcoll.connection_from_dds(src_dofdesc, tgt_dofdesc)(vec)
=======
    return dcoll.connection_from_dds(src, tgt)(vec)
>>>>>>> 6c9e7b25
<|MERGE_RESOLUTION|>--- conflicted
+++ resolved
@@ -73,13 +73,4 @@
     if isinstance(vec, Number) or src_dofdesc == tgt_dofdesc:
         return vec
 
-<<<<<<< HEAD
-    if not isinstance(vec, DOFArray):
-        return map_array_container(
-            partial(project, dcoll, src_dofdesc, tgt_dofdesc), vec
-        )
-
-    return dcoll.connection_from_dds(src_dofdesc, tgt_dofdesc)(vec)
-=======
-    return dcoll.connection_from_dds(src, tgt)(vec)
->>>>>>> 6c9e7b25
+    return dcoll.connection_from_dds(src_dofdesc, tgt_dofdesc)(vec)