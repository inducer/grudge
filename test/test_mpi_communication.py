--- conflicted
+++ resolved
@@ -30,12 +30,9 @@
 import pyopencl as cl
 import logging
 
-<<<<<<< HEAD
 from grudge.grudge_array_context import GrudgeArrayContext
-=======
 from grudge.array_context import PyOpenCLArrayContext
 from arraycontext.container.traversal import thaw
->>>>>>> 5143f74b
 
 logger = logging.getLogger(__name__)
 logging.basicConfig()
@@ -54,11 +51,8 @@
 def simple_mpi_communication_entrypoint():
     cl_ctx = cl.create_some_context()
     queue = cl.CommandQueue(cl_ctx)
-<<<<<<< HEAD
     actx = GrudgeArrayContext(queue)
-=======
-    actx = PyOpenCLArrayContext(queue, force_device_scalars=True)
->>>>>>> 5143f74b
+    #actx = PyOpenCLArrayContext(queue, force_device_scalars=True)
 
     from meshmode.distributed import MPIMeshDistributor, get_partition_by_pymetis
     from meshmode.mesh import BTAG_ALL
@@ -120,11 +114,8 @@
 def mpi_communication_entrypoint():
     cl_ctx = cl.create_some_context()
     queue = cl.CommandQueue(cl_ctx)
-<<<<<<< HEAD
     actx = GrudgeArrayContext(queue)
-=======
-    actx = PyOpenCLArrayContext(queue, force_device_scalars=True)
->>>>>>> 5143f74b
+    #actx = PyOpenCLArrayContext(queue, force_device_scalars=True)
 
     from mpi4py import MPI
     comm = MPI.COMM_WORLD
