--- conflicted
+++ resolved
@@ -31,14 +31,9 @@
 import logging
 import sys
 
-<<<<<<< HEAD
 from grudge.grudge_array_context import GrudgeArrayContext
-from grudge.array_context import PyOpenCLArrayContext
-from arraycontext.container.traversal import thaw
-=======
 from grudge.array_context import MPIPyOpenCLArrayContext, MPIPytatoArrayContext
 from arraycontext.container.traversal import thaw, freeze
->>>>>>> a72da5f5
 
 logger = logging.getLogger(__name__)
 logging.basicConfig()
@@ -54,16 +49,8 @@
 import grudge.op as op
 
 
-<<<<<<< HEAD
-def simple_mpi_communication_entrypoint():
-    cl_ctx = cl.create_some_context()
-    queue = cl.CommandQueue(cl_ctx)
-    actx = GrudgeArrayContext(queue)
-    #actx = PyOpenCLArrayContext(queue, force_device_scalars=True)
-=======
 class SimpleTag:
     pass
->>>>>>> a72da5f5
 
 
 # {{{ mpi test infrastructure
@@ -183,16 +170,7 @@
 
     assert error < 1e-14
 
-
-<<<<<<< HEAD
-def mpi_communication_entrypoint():
-    cl_ctx = cl.create_some_context()
-    queue = cl.CommandQueue(cl_ctx)
-    actx = GrudgeArrayContext(queue)
-    #actx = PyOpenCLArrayContext(queue, force_device_scalars=True)
-=======
 # }}}
->>>>>>> a72da5f5
 
 
 # {{{ wave operator
