--- conflicted
+++ resolved
@@ -56,7 +56,6 @@
 logger = logging.getLogger(__name__)
 
 
-<<<<<<< HEAD
 # { {{ inverse metric
 
 @pytest.mark.parametrize("dim", [2, 3])
@@ -99,9 +98,6 @@
 
 # }}}
 
-
-=======
->>>>>>> a72da5f5
 # {{{ mass operator trig integration
 
 @pytest.mark.parametrize("ambient_dim", [1, 2, 3])
