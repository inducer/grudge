__copyright__ = "Copyright (C) 2015 Andreas Kloeckner"

__license__ = """
Permission is hereby granted, free of charge, to any person obtaining a copy
of this software and associated documentation files (the "Software"), to deal
in the Software without restriction, including without limitation the rights
to use, copy, modify, merge, publish, distribute, sublicense, and/or sell
copies of the Software, and to permit persons to whom the Software is
furnished to do so, subject to the following conditions:

The above copyright notice and this permission notice shall be included in
all copies or substantial portions of the Software.

THE SOFTWARE IS PROVIDED "AS IS", WITHOUT WARRANTY OF ANY KIND, EXPRESS OR
IMPLIED, INCLUDING BUT NOT LIMITED TO THE WARRANTIES OF MERCHANTABILITY,
FITNESS FOR A PARTICULAR PURPOSE AND NONINFRINGEMENT. IN NO EVENT SHALL THE
AUTHORS OR COPYRIGHT HOLDERS BE LIABLE FOR ANY CLAIM, DAMAGES OR OTHER
LIABILITY, WHETHER IN AN ACTION OF CONTRACT, TORT OR OTHERWISE, ARISING FROM,
OUT OF OR IN CONNECTION WITH THE SOFTWARE OR THE USE OR OTHER DEALINGS IN
THE SOFTWARE.
"""

import numpy as np
import numpy.linalg as la

from meshmode import _acf       # noqa: F401
from meshmode.dof_array import flatten, thaw
import meshmode.mesh.generation as mgen

from pytools.obj_array import flat_obj_array, make_obj_array

from grudge import sym, bind, DiscretizationCollection

import grudge.dof_desc as dof_desc

import pytest
#from grudge.grudge_array_context import (  # noqa
#        pytest_generate_tests_for_grudge_array_context
#        as pytest_generate_tests)
from meshmode.array_context import generate_pytest_generate_tests
from grudge.grudge_array_context import GrudgeArrayContext
pytest_generate_tests = generate_pytest_generate_tests(GrudgeArrayContext)


import logging

logger = logging.getLogger(__name__)


# { {{ inverse metric

@pytest.mark.parametrize("dim", [2, 3])
def test_inverse_metric(actx_factory, dim):
    actx = actx_factory()

    mesh = mgen.generate_regular_rect_mesh(a=(-0.5,)*dim, b=(0.5,)*dim,
            nelements_per_axis=(6,)*dim, order=4)

    def m(x):
        result = np.empty_like(x)
        result[0] = (
                1.5*x[0] + np.cos(x[0])
                + 0.1*np.sin(10*x[1]))
        result[1] = (
                0.05*np.cos(10*x[0])
                + 1.3*x[1] + np.sin(x[1]))
        if len(x) == 3:
            result[2] = x[2]
        return result

    from meshmode.mesh.processing import map_mesh
    mesh = map_mesh(mesh, m)

    discr = DiscretizationCollection(actx, mesh, order=4)

    sym_op = (
            sym.forward_metric_derivative_mat(mesh.dim)
            .dot(
                sym.inverse_metric_derivative_mat(mesh.dim)
                )
            .reshape(-1))

    op = bind(discr, sym_op)
    mat = op(actx).reshape(mesh.dim, mesh.dim)

    for i in range(mesh.dim):
        for j in range(mesh.dim):
            tgt = 1 if i == j else 0

            err = actx.np.linalg.norm(mat[i, j] - tgt, ord=np.inf)
            logger.info("error[%d, %d]: %.5e", i, j, err)
            assert err < 1.0e-12, (i, j, err)

# }}}


# {{{ mass operator trig integration

@pytest.mark.parametrize("ambient_dim", [1, 2, 3])
@pytest.mark.parametrize("discr_tag", [dof_desc.DISCR_TAG_BASE,
                                       dof_desc.DISCR_TAG_QUAD])
def test_mass_mat_trig(actx_factory, ambient_dim, discr_tag):
    """Check the integral of some trig functions on an interval using the mass
    matrix.
    """
    actx = actx_factory()

    nel_1d = 16
    order = 4

    a = -4.0 * np.pi
    b = +9.0 * np.pi
    true_integral = 13*np.pi/2 * (b - a)**(ambient_dim - 1)

    from meshmode.discretization.poly_element import QuadratureSimplexGroupFactory
    dd_quad = dof_desc.DOFDesc(dof_desc.DTAG_VOLUME_ALL, discr_tag)
    if discr_tag is dof_desc.DISCR_TAG_BASE:
        discr_tag_to_group_factory = {}
    else:
        discr_tag_to_group_factory = {
            discr_tag: QuadratureSimplexGroupFactory(order=2*order)
        }

    mesh = mgen.generate_regular_rect_mesh(
            a=(a,)*ambient_dim, b=(b,)*ambient_dim,
            nelements_per_axis=(nel_1d,)*ambient_dim, order=1)
    discr = DiscretizationCollection(
        actx, mesh, order=order,
        discr_tag_to_group_factory=discr_tag_to_group_factory
    )

    def _get_variables_on(dd):
        sym_f = sym.var("f", dd=dd)
        sym_x = sym.nodes(ambient_dim, dd=dd)
        sym_ones = sym.Ones(dd)

        return sym_f, sym_x, sym_ones

    sym_f, sym_x, sym_ones = _get_variables_on(dof_desc.DD_VOLUME)
    f_volm = actx.to_numpy(flatten(bind(discr, sym.cos(sym_x[0])**2)(actx)))
    ones_volm = actx.to_numpy(flatten(bind(discr, sym_ones)(actx)))

    sym_f, sym_x, sym_ones = _get_variables_on(dd_quad)
    f_quad = bind(discr, sym.cos(sym_x[0])**2)(actx)
    ones_quad = bind(discr, sym_ones)(actx)

    mass_op = bind(discr, sym.MassOperator(dd_quad, dof_desc.DD_VOLUME)(sym_f))

    num_integral_1 = np.dot(ones_volm, actx.to_numpy(flatten(mass_op(f=f_quad))))
    err_1 = abs(num_integral_1 - true_integral)
    assert err_1 < 1e-9, err_1

    num_integral_2 = np.dot(f_volm, actx.to_numpy(flatten(mass_op(f=ones_quad))))
    err_2 = abs(num_integral_2 - true_integral)
    assert err_2 < 1.0e-9, err_2

    if discr_tag is dof_desc.DISCR_TAG_BASE:
        # NOTE: `integral` always makes a square mass matrix and
        # `QuadratureSimplexGroupFactory` does not have a `mass_matrix` method.
        num_integral_3 = bind(discr,
                sym.integral(sym_f, dd=dd_quad))(f=f_quad)
        err_3 = abs(num_integral_3 - true_integral)
        assert err_3 < 5.0e-10, err_3

# }}}


# {{{ mass operator surface area

def _ellipse_surface_area(radius, aspect_ratio):
    # https://docs.scipy.org/doc/scipy/reference/generated/scipy.special.ellipe.html
    eccentricity = 1.0 - (1/aspect_ratio)**2

    if abs(aspect_ratio - 2.0) < 1.0e-14:
        # NOTE: hardcoded value so we don't need scipy for the test
        ellip_e = 1.2110560275684594
    else:
        from scipy.special import ellipe        # pylint: disable=no-name-in-module
        ellip_e = ellipe(eccentricity)

    return 4.0 * radius * ellip_e


def _spheroid_surface_area(radius, aspect_ratio):
    # https://en.wikipedia.org/wiki/Ellipsoid#Surface_area
    a = 1.0
    c = aspect_ratio

    if a < c:
        e = np.sqrt(1.0 - (a/c)**2)
        return 2.0 * np.pi * radius**2 * (1.0 + (c/a) / e * np.arcsin(e))
    else:
        e = np.sqrt(1.0 - (c/a)**2)
        return 2.0 * np.pi * radius**2 * (1 + (c/a)**2 / e * np.arctanh(e))


@pytest.mark.parametrize("name", [
    "2-1-ellipse", "spheroid", "box2d", "box3d"
    ])
def test_mass_surface_area(actx_factory, name):
    actx = actx_factory()

    # {{{ cases

    if name == "2-1-ellipse":
        from mesh_data import EllipseMeshBuilder
        builder = EllipseMeshBuilder(radius=3.1, aspect_ratio=2.0)
        surface_area = _ellipse_surface_area(builder.radius, builder.aspect_ratio)
    elif name == "spheroid":
        from mesh_data import SpheroidMeshBuilder
        builder = SpheroidMeshBuilder()
        surface_area = _spheroid_surface_area(builder.radius, builder.aspect_ratio)
    elif name == "box2d":
        from mesh_data import BoxMeshBuilder
        builder = BoxMeshBuilder(ambient_dim=2)
        surface_area = 1.0
    elif name == "box3d":
        from mesh_data import BoxMeshBuilder
        builder = BoxMeshBuilder(ambient_dim=3)
        surface_area = 1.0
    else:
        raise ValueError("unknown geometry name: %s" % name)

    # }}}

    # {{{ convergence

    from pytools.convergence import EOCRecorder
    eoc = EOCRecorder()

    for resolution in builder.resolutions:
        mesh = builder.get_mesh(resolution, builder.mesh_order)
        discr = DiscretizationCollection(actx, mesh, order=builder.order)
        volume_discr = discr.discr_from_dd(dof_desc.DD_VOLUME)

        logger.info("ndofs:     %d", volume_discr.ndofs)
        logger.info("nelements: %d", volume_discr.mesh.nelements)

        # {{{ compute surface area

        dd = dof_desc.DD_VOLUME
        sym_op = sym.NodalSum(dd)(sym.MassOperator(dd, dd)(sym.Ones(dd)))
        approx_surface_area = bind(discr, sym_op)(actx)

        logger.info("surface: got {:.5e} / expected {:.5e}".format(
            approx_surface_area, surface_area))
        area_error = abs(approx_surface_area - surface_area) / abs(surface_area)

        # }}}

        h_max = bind(discr, sym.h_max_from_volume(
            discr.ambient_dim, dim=discr.dim, dd=dd))(actx)
        eoc.add_data_point(h_max, area_error + 1.0e-16)

    # }}}

    logger.info("surface area error\n%s", str(eoc))

    assert eoc.max_error() < 1.0e-14 \
            or eoc.order_estimate() > builder.order

# }}}


# {{{ surface mass inverse

@pytest.mark.parametrize("name", ["2-1-ellipse", "spheroid"])
def test_surface_mass_operator_inverse(actx_factory, name):
    actx = actx_factory()

    # {{{ cases

    if name == "2-1-ellipse":
        from mesh_data import EllipseMeshBuilder
        builder = EllipseMeshBuilder(radius=3.1, aspect_ratio=2.0)
    elif name == "spheroid":
        from mesh_data import SpheroidMeshBuilder
        builder = SpheroidMeshBuilder()
    else:
        raise ValueError("unknown geometry name: %s" % name)

    # }}}

    # {{{ convergence

    from pytools.convergence import EOCRecorder
    eoc = EOCRecorder()

    for resolution in builder.resolutions:
        mesh = builder.get_mesh(resolution, builder.mesh_order)
        discr = DiscretizationCollection(actx, mesh, order=builder.order)
        volume_discr = discr.discr_from_dd(dof_desc.DD_VOLUME)

        logger.info("ndofs:     %d", volume_discr.ndofs)
        logger.info("nelements: %d", volume_discr.mesh.nelements)

        # {{{ compute inverse mass

        dd = dof_desc.DD_VOLUME
        sym_f = sym.cos(4.0 * sym.nodes(mesh.ambient_dim, dd)[0])
        sym_op = sym.InverseMassOperator(dd, dd)(
                sym.MassOperator(dd, dd)(sym.var("f")))

        f = bind(discr, sym_f)(actx)
        f_inv = bind(discr, sym_op)(actx, f=f)

        inv_error = bind(discr,
                sym.norm(2, sym.var("x") - sym.var("y"))
                / sym.norm(2, sym.var("y")))(actx, x=f_inv, y=f)

        # }}}

        h_max = bind(discr, sym.h_max_from_volume(
            discr.ambient_dim, dim=discr.dim, dd=dd))(actx)
        eoc.add_data_point(h_max, inv_error)

    # }}}

    logger.info("inverse mass error\n%s", str(eoc))

    # NOTE: both cases give 1.0e-16-ish at the moment, but just to be on the
    # safe side, choose a slightly larger tolerance
    assert eoc.max_error() < 1.0e-14

# }}}


# {{{ surface face normal orthogonality

@pytest.mark.parametrize("mesh_name", ["2-1-ellipse", "spheroid"])
def test_face_normal_surface(actx_factory, mesh_name):
    """Check that face normals are orthogonal to the surface normal"""
    actx = actx_factory()

    # {{{ geometry

    if mesh_name == "2-1-ellipse":
        from mesh_data import EllipseMeshBuilder
        builder = EllipseMeshBuilder(radius=3.1, aspect_ratio=2.0)
    elif mesh_name == "spheroid":
        from mesh_data import SpheroidMeshBuilder
        builder = SpheroidMeshBuilder()
    else:
        raise ValueError("unknown mesh name: %s" % mesh_name)

    mesh = builder.get_mesh(builder.resolutions[0], builder.mesh_order)
    discr = DiscretizationCollection(actx, mesh, order=builder.order)

    volume_discr = discr.discr_from_dd(dof_desc.DD_VOLUME)
    logger.info("ndofs:    %d", volume_discr.ndofs)
    logger.info("nelements: %d", volume_discr.mesh.nelements)

    # }}}

    # {{{ symbolic
    from meshmode.discretization.connection import FACE_RESTR_INTERIOR

    dv = dof_desc.DD_VOLUME
    df = dof_desc.as_dofdesc(FACE_RESTR_INTERIOR)

    ambient_dim = mesh.ambient_dim
    dim = mesh.dim

    sym_surf_normal = sym.project(dv, df)(
            sym.surface_normal(ambient_dim, dim=dim, dd=dv).as_vector()
            )
    sym_surf_normal = sym_surf_normal / sym.sqrt(sum(sym_surf_normal**2))

    sym_face_normal_i = sym.normal(df, ambient_dim, dim=dim - 1)
    sym_face_normal_e = sym.OppositeInteriorFaceSwap(df)(sym_face_normal_i)

    if mesh.ambient_dim == 3:
        # NOTE: there's only one face tangent in 3d
        sym_face_tangent = (
                sym.pseudoscalar(ambient_dim, dim - 1, dd=df)
                / sym.area_element(ambient_dim, dim - 1, dd=df)).as_vector()

    # }}}

    # {{{ checks

    def _eval_error(x):
        return bind(discr, sym.norm(np.inf, sym.var("x", dd=df), dd=df))(actx, x=x)

    rtol = 1.0e-14

    surf_normal = bind(discr, sym_surf_normal)(actx)

    face_normal_i = bind(discr, sym_face_normal_i)(actx)
    face_normal_e = bind(discr, sym_face_normal_e)(actx)

    # check interpolated surface normal is orthogonal to face normal
    error = _eval_error(surf_normal.dot(face_normal_i))
    logger.info("error[n_dot_i]:    %.5e", error)
    assert error < rtol

    # check angle between two neighboring elements
    error = _eval_error(face_normal_i.dot(face_normal_e) + 1.0)
    logger.info("error[i_dot_e]:    %.5e", error)
    assert error > rtol

    # check orthogonality with face tangent
    if ambient_dim == 3:
        face_tangent = bind(discr, sym_face_tangent)(actx)

        error = _eval_error(face_tangent.dot(face_normal_i))
        logger.info("error[t_dot_i]:  %.5e", error)
        assert error < 5 * rtol

    # }}}

# }}}


# {{{ diff operator

@pytest.mark.parametrize("dim", [1, 2, 3])
def test_tri_diff_mat(actx_factory, dim, order=4):
    """Check differentiation matrix along the coordinate axes on a disk

    Uses sines as the function to differentiate.
    """

    actx = actx_factory()

    from pytools.convergence import EOCRecorder
    axis_eoc_recs = [EOCRecorder() for axis in range(dim)]

    for n in [4, 8, 16]:
        mesh = mgen.generate_regular_rect_mesh(a=(-0.5,)*dim, b=(0.5,)*dim,
                nelements_per_axis=(n,)*dim, order=4)

        discr = DiscretizationCollection(actx, mesh, order=4)
        nabla = sym.nabla(dim)

        for axis in range(dim):
            x = sym.nodes(dim)

            f = bind(discr, sym.sin(3*x[axis]))(actx)
            df = bind(discr, 3*sym.cos(3*x[axis]))(actx)

            sym_op = nabla[axis](sym.var("f"))
            bound_op = bind(discr, sym_op)
            df_num = bound_op(f=f)

            linf_error = actx.np.linalg.norm(df_num - df, ord=np.inf)
            axis_eoc_recs[axis].add_data_point(1/n, linf_error)

    for axis, eoc_rec in enumerate(axis_eoc_recs):
        logger.info("axis %d\n%s", axis, eoc_rec)
        assert eoc_rec.order_estimate() > order - 0.25

# }}}


# {{{ divergence theorem

def test_2d_gauss_theorem(actx_factory):
    """Verify Gauss's theorem explicitly on a mesh"""

    pytest.importorskip("meshpy")

    from meshpy.geometry import make_circle, GeometryBuilder
    from meshpy.triangle import MeshInfo, build

    geob = GeometryBuilder()
    geob.add_geometry(*make_circle(1))
    mesh_info = MeshInfo()
    geob.set(mesh_info)

    mesh_info = build(mesh_info)

    from meshmode.mesh.io import from_meshpy
    from meshmode.mesh import BTAG_ALL

    mesh = from_meshpy(mesh_info, order=1)

    actx = actx_factory()

    discr = DiscretizationCollection(actx, mesh, order=2)

    def f(x):
        return flat_obj_array(
                sym.sin(3*x[0])+sym.cos(3*x[1]),
                sym.sin(2*x[0])+sym.cos(x[1]))

    gauss_err = bind(discr,
            sym.integral((
                sym.nabla(2) * f(sym.nodes(2))
                ).sum())
            -  # noqa: W504
            sym.integral(
                sym.project("vol", BTAG_ALL)(f(sym.nodes(2)))
                .dot(sym.normal(BTAG_ALL, 2)),
                dd=BTAG_ALL)
            )(actx)

    assert abs(gauss_err) < 1e-13


@pytest.mark.parametrize("mesh_name", ["2-1-ellipse", "spheroid"])
def test_surface_divergence_theorem(actx_factory, mesh_name, visualize=False):
    r"""Check the surface divergence theorem.

        .. math::

            \int_Sigma \phi \nabla_i f_i =
            \int_\Sigma \nabla_i \phi f_i +
            \int_\Sigma \kappa \phi f_i n_i +
            \int_{\partial \Sigma} \phi f_i m_i

        where :math:`n_i` is the surface normal and :class:`m_i` is the
        face normal (which should be orthogonal to both the surface normal
        and the face tangent).
    """
    actx = actx_factory()

    # {{{ cases

    if mesh_name == "2-1-ellipse":
        from mesh_data import EllipseMeshBuilder
        builder = EllipseMeshBuilder(radius=3.1, aspect_ratio=2.0)
    elif mesh_name == "spheroid":
        from mesh_data import SpheroidMeshBuilder
        builder = SpheroidMeshBuilder()
    elif mesh_name == "circle":
        from mesh_data import EllipseMeshBuilder
        builder = EllipseMeshBuilder(radius=1.0, aspect_ratio=1.0)
    elif mesh_name == "starfish":
        from mesh_data import StarfishMeshBuilder
        builder = StarfishMeshBuilder()
    elif mesh_name == "sphere":
        from mesh_data import SphereMeshBuilder
        builder = SphereMeshBuilder(radius=1.0, mesh_order=16)
    else:
        raise ValueError("unknown mesh name: %s" % mesh_name)

    # }}}

    # {{{ convergene

    def f(x):
        return flat_obj_array(
                sym.sin(3*x[1]) + sym.cos(3*x[0]) + 1.0,
                sym.sin(2*x[0]) + sym.cos(x[1]),
                3.0 * sym.cos(x[0] / 2) + sym.cos(x[1]),
                )[:ambient_dim]

    from pytools.convergence import EOCRecorder
    eoc_global = EOCRecorder()
    eoc_local = EOCRecorder()

    theta = np.pi / 3.33
    ambient_dim = builder.ambient_dim
    if ambient_dim == 2:
        mesh_rotation = np.array([
            [np.cos(theta), -np.sin(theta)],
            [np.sin(theta), np.cos(theta)],
            ])
    else:
        mesh_rotation = np.array([
            [1.0, 0.0, 0.0],
            [0.0, np.cos(theta), -np.sin(theta)],
            [0.0, np.sin(theta), np.cos(theta)],
            ])

    mesh_offset = np.array([0.33, -0.21, 0.0])[:ambient_dim]

    for i, resolution in enumerate(builder.resolutions):
        from meshmode.mesh.processing import affine_map
        from meshmode.discretization.connection import FACE_RESTR_ALL

        mesh = builder.get_mesh(resolution, builder.mesh_order)
        mesh = affine_map(mesh, A=mesh_rotation, b=mesh_offset)

        from meshmode.discretization.poly_element import \
                QuadratureSimplexGroupFactory
        discr = DiscretizationCollection(
            actx, mesh, order=builder.order,
            discr_tag_to_group_factory={
                    "product": QuadratureSimplexGroupFactory(2 * builder.order)
            }
        )

        volume = discr.discr_from_dd(dof_desc.DD_VOLUME)
        logger.info("ndofs:     %d", volume.ndofs)
        logger.info("nelements: %d", volume.mesh.nelements)

        dd = dof_desc.DD_VOLUME
        dq = dd.with_discr_tag("product")
        df = dof_desc.as_dofdesc(FACE_RESTR_ALL)
        ambient_dim = discr.ambient_dim
        dim = discr.dim

        # variables
        sym_f = f(sym.nodes(ambient_dim, dd=dd))
        sym_f_quad = f(sym.nodes(ambient_dim, dd=dq))
        sym_kappa = sym.summed_curvature(ambient_dim, dim=dim, dd=dq)
        sym_normal = sym.surface_normal(ambient_dim, dim=dim, dd=dq).as_vector()

        sym_face_normal = sym.normal(df, ambient_dim, dim=dim - 1)
        sym_face_f = sym.project(dd, df)(sym_f)

        # operators
        sym_stiff = sum(
                sym.StiffnessOperator(d)(f) for d, f in enumerate(sym_f)
                )
        sym_stiff_t = sum(
                sym.StiffnessTOperator(d)(f) for d, f in enumerate(sym_f)
                )
        sym_k = sym.MassOperator(dq, dd)(sym_kappa * sym_f_quad.dot(sym_normal))
        sym_flux = sym.FaceMassOperator()(sym_face_f.dot(sym_face_normal))

        # sum everything up
        sym_op_global = sym.NodalSum(dd)(
                sym_stiff - (sym_stiff_t + sym_k))
        sym_op_local = sym.ElementwiseSumOperator(dd)(
                sym_stiff - (sym_stiff_t + sym_k + sym_flux))

        # evaluate
        op_global = bind(discr, sym_op_global)(actx)
        op_local = bind(discr, sym_op_local)(actx)

        err_global = abs(op_global)
        err_local = bind(discr, sym.norm(np.inf, sym.var("x")))(actx, x=op_local)
        logger.info("errors: global %.5e local %.5e", err_global, err_local)

        # compute max element size
        h_max = bind(discr, sym.h_max_from_volume(
            discr.ambient_dim, dim=discr.dim, dd=dd))(actx)
        eoc_global.add_data_point(h_max, err_global)
        eoc_local.add_data_point(h_max, err_local)

        if visualize:
            from grudge.shortcuts import make_visualizer
            vis = make_visualizer(discr, vis_order=builder.order)

            filename = f"surface_divergence_theorem_{mesh_name}_{i:04d}.vtu"
            vis.write_vtk_file(filename, [
                ("r", actx.np.log10(op_local))
                ], overwrite=True)

    # }}}

    order = min(builder.order, builder.mesh_order) - 0.5
    logger.info("\n%s", str(eoc_global))
    logger.info("\n%s", str(eoc_local))

    assert eoc_global.max_error() < 1.0e-12 \
            or eoc_global.order_estimate() > order - 0.5

    assert eoc_local.max_error() < 1.0e-12 \
            or eoc_local.order_estimate() > order - 0.5

# }}}
# {{{ models: advection


@pytest.mark.parametrize(("mesh_name", "mesh_pars"), [
    ("segment", [8, 16, 32]),
    ("disk", [0.1, 0.05]),
    ("rect2", [4, 8]),
    ("rect3", [4, 6]),
    ("warped2", [4, 8]),
    ])
@pytest.mark.parametrize("op_type", ["strong", "weak"])
@pytest.mark.parametrize("flux_type", ["central"])
@pytest.mark.parametrize("order", [3, 4, 5])
# test: 'test_convergence_advec(cl._csc, "disk", [0.1, 0.05], "strong", "upwind", 3)'
def test_convergence_advec(actx_factory, mesh_name, mesh_pars, op_type, flux_type,
        order, visualize=False):
    """Test whether 2D advection actually converges"""

    actx = actx_factory()

    from pytools.convergence import EOCRecorder
    eoc_rec = EOCRecorder()

    for mesh_par in mesh_pars:
        if mesh_name == "segment":
            mesh = mgen.generate_box_mesh(
                [np.linspace(-1.0, 1.0, mesh_par)],
                order=order)

            dim = 1
            dt_factor = 1.0
        elif mesh_name == "disk":
            pytest.importorskip("meshpy")

            from meshpy.geometry import make_circle, GeometryBuilder
            from meshpy.triangle import MeshInfo, build

            geob = GeometryBuilder()
            geob.add_geometry(*make_circle(1))
            mesh_info = MeshInfo()
            geob.set(mesh_info)

            mesh_info = build(mesh_info, max_volume=mesh_par)

            from meshmode.mesh.io import from_meshpy
            mesh = from_meshpy(mesh_info, order=1)
            dim = 2
            dt_factor = 4
        elif mesh_name.startswith("rect"):
            dim = int(mesh_name[-1:])
            mesh = mgen.generate_regular_rect_mesh(a=(-0.5,)*dim, b=(0.5,)*dim,
                    nelements_per_axis=(mesh_par,)*dim, order=4)

            if dim == 2:
                dt_factor = 4
            elif dim == 3:
                dt_factor = 2
            else:
                raise ValueError("dt_factor not known for %dd" % dim)
        elif mesh_name.startswith("warped"):
            dim = int(mesh_name[-1:])
            mesh = mgen.generate_warped_rect_mesh(dim, order=order,
                    nelements_side=mesh_par)

            if dim == 2:
                dt_factor = 4
            elif dim == 3:
                dt_factor = 2
            else:
                raise ValueError("dt_factor not known for %dd" % dim)
        else:
            raise ValueError("invalid mesh name: " + mesh_name)

        v = np.array([0.27, 0.31, 0.1])[:dim]
        norm_v = la.norm(v)

        def f(x):
            return sym.sin(10*x)

        def u_analytic(x):
            return f(
                    -v.dot(x)/norm_v
                    + sym.var("t", dof_desc.DD_SCALAR)*norm_v)

        from grudge.models.advection import (
                StrongAdvectionOperator, WeakAdvectionOperator)
        from meshmode.mesh import BTAG_ALL

        discr = DiscretizationCollection(actx, mesh, order=order)
        op_class = {
                "strong": StrongAdvectionOperator,
                "weak": WeakAdvectionOperator,
                }[op_type]
        op = op_class(v,
                inflow_u=u_analytic(sym.nodes(dim, BTAG_ALL)),
                flux_type=flux_type)

        bound_op = bind(discr, op.sym_operator())

        u = bind(discr, u_analytic(sym.nodes(dim)))(actx, t=0)

        def rhs(t, u):
            return bound_op(t=t, u=u)

        if dim == 3:
            final_time = 0.1
        else:
            final_time = 0.2

        h_max = bind(discr, sym.h_max_from_volume(discr.ambient_dim))(actx)
        dt = dt_factor * h_max/order**2
        nsteps = (final_time // dt) + 1
        dt = final_time/nsteps + 1e-15

        from grudge.shortcuts import set_up_rk4
        dt_stepper = set_up_rk4("u", dt, u, rhs)

        last_u = None

        from grudge.shortcuts import make_visualizer
        vis = make_visualizer(discr, vis_order=order)

        step = 0

        for event in dt_stepper.run(t_end=final_time):
            if isinstance(event, dt_stepper.StateComputed):
                step += 1
                logger.debug("[%04d] t = %.5f", step, event.t)

                last_t = event.t
                last_u = event.state_component

                if visualize:
                    vis.write_vtk_file("fld-%s-%04d.vtu" % (mesh_par, step),
                            [("u", event.state_component)])

        error_l2 = bind(discr,
            sym.norm(2, sym.var("u")-u_analytic(sym.nodes(dim))))(
                t=last_t, u=last_u)
        logger.info("h_max %.5e error %.5e", h_max, error_l2)
        eoc_rec.add_data_point(h_max, error_l2)

    logger.info("\n%s", eoc_rec.pretty_print(
        abscissa_label="h",
        error_label="L2 Error"))

    if mesh_name.startswith("warped"):
        # NOTE: curvilinear meshes are hard
        assert eoc_rec.order_estimate() > order - 0.5
    else:
        assert eoc_rec.order_estimate() > order

# }}}

# {{{ models: maxwell


@pytest.mark.parametrize("order", [3, 4, 5])
def test_convergence_maxwell(actx_factory,  order):
    """Test whether 3D Maxwell's actually converges"""

    actx = actx_factory()

    from pytools.convergence import EOCRecorder
    eoc_rec = EOCRecorder()

    dims = 3
    ns = [4, 6, 8]
    for n in ns:
        mesh = mgen.generate_regular_rect_mesh(
                a=(0.0,)*dims,
                b=(1.0,)*dims,
                nelements_per_axis=(n,)*dims)

        discr = DiscretizationCollection(actx, mesh, order=order)

        epsilon = 1
        mu = 1

        from grudge.models.em import get_rectangular_cavity_mode
        sym_mode = get_rectangular_cavity_mode(1, (1, 2, 2))

        analytic_sol = bind(discr, sym_mode)
        fields = analytic_sol(actx, t=0, epsilon=epsilon, mu=mu)

        from grudge.models.em import MaxwellOperator
        op = MaxwellOperator(epsilon, mu, flux_type=0.5, dimensions=dims)
        op.check_bc_coverage(mesh)
        bound_op = bind(discr, op.sym_operator())

        def rhs(t, w):
            return bound_op(t=t, w=w)

        dt = 0.002
        final_t = dt * 5
        nsteps = int(final_t/dt)

        from grudge.shortcuts import set_up_rk4
        dt_stepper = set_up_rk4("w", dt, fields, rhs)

        logger.info("dt %.5e nsteps %5d", dt, nsteps)

        norm = bind(discr, sym.norm(2, sym.var("u")))

        step = 0
        for event in dt_stepper.run(t_end=final_t):
            if isinstance(event, dt_stepper.StateComputed):
                assert event.component_id == "w"
                esc = event.state_component

                step += 1
                logger.debug("[%04d] t = %.5e", step, event.t)

        sol = analytic_sol(actx, mu=mu, epsilon=epsilon, t=step * dt)
        vals = [norm(u=(esc[i] - sol[i])) / norm(u=sol[i]) for i in range(5)] # noqa E501
        total_error = sum(vals)
        eoc_rec.add_data_point(1.0/n, total_error)

    logger.info("\n%s", eoc_rec.pretty_print(
        abscissa_label="h",
        error_label="L2 Error"))

    assert eoc_rec.order_estimate() > order

# }}}

# {{{ models: variable coefficient advection oversampling


@pytest.mark.parametrize("order", [2, 3, 4])
def test_improvement_quadrature(actx_factory, order):
    """Test whether quadrature improves things and converges"""
    from grudge.models.advection import VariableCoefficientAdvectionOperator
    from pytools.convergence import EOCRecorder
    from meshmode.discretization.poly_element import QuadratureSimplexGroupFactory

    actx = actx_factory()

    dims = 2
    sym_nds = sym.nodes(dims)
    advec_v = flat_obj_array(-1*sym_nds[1], sym_nds[0])

    flux = "upwind"
    op = VariableCoefficientAdvectionOperator(advec_v, 0, flux_type=flux)

    def gaussian_mode():
        source_width = 0.1
        sym_x = sym.nodes(2)
        return sym.exp(-np.dot(sym_x, sym_x) / source_width**2)

    def conv_test(descr, use_quad):
        logger.info("-" * 75)
        logger.info(descr)
        logger.info("-" * 75)
        eoc_rec = EOCRecorder()

        ns = [20, 25]
        for n in ns:
            mesh = mgen.generate_regular_rect_mesh(
                a=(-0.5,)*dims,
                b=(0.5,)*dims,
                nelements_per_axis=(n,)*dims,
                order=order)

            if use_quad:
                discr_tag_to_group_factory = {
                    "product": QuadratureSimplexGroupFactory(order=4*order)
                }
            else:
                discr_tag_to_group_factory = {"product": None}

            discr = DiscretizationCollection(
                actx, mesh, order=order,
                discr_tag_to_group_factory=discr_tag_to_group_factory
            )

            bound_op = bind(discr, op.sym_operator())
            fields = bind(discr, gaussian_mode())(actx, t=0)
            norm = bind(discr, sym.norm(2, sym.var("u")))

            esc = bound_op(u=fields)
            total_error = norm(u=esc)
            eoc_rec.add_data_point(1.0/n, total_error)

        logger.info("\n%s", eoc_rec.pretty_print(
            abscissa_label="h",
            error_label="L2 Error"))

        return eoc_rec.order_estimate(), np.array([x[1] for x in eoc_rec.history])

    eoc, errs = conv_test("no quadrature", False)
    q_eoc, q_errs = conv_test("with quadrature", True)

    assert q_eoc > eoc
    assert (q_errs < errs).all()
    assert q_eoc > order - 0.1

# }}}

# {{{ operator collector determinism


def test_op_collector_order_determinism():
    class TestOperator(sym.Operator):

        def __init__(self):
            sym.Operator.__init__(self, dof_desc.DD_VOLUME, dof_desc.DD_VOLUME)

        mapper_method = "map_test_operator"

    from grudge.symbolic.mappers import BoundOperatorCollector

    class TestBoundOperatorCollector(BoundOperatorCollector):

        def map_test_operator(self, expr):
            return self.map_operator(expr)

    v0 = sym.var("v0")
    ob0 = sym.OperatorBinding(TestOperator(), v0)

    v1 = sym.var("v1")
    ob1 = sym.OperatorBinding(TestOperator(), v1)

    # The output order isn't significant, but it should always be the same.
    assert list(TestBoundOperatorCollector(TestOperator)(ob0 + ob1)) == [ob0, ob1]

# }}}

# {{{ bessel


def test_bessel(actx_factory):
    actx = actx_factory()

    dims = 2

    mesh = mgen.generate_regular_rect_mesh(
            a=(0.1,)*dims,
            b=(1.0,)*dims,
            nelements_per_axis=(8,)*dims)

    discr = DiscretizationCollection(actx, mesh, order=3)

    nodes = sym.nodes(dims)
    r = sym.cse(sym.sqrt(nodes[0]**2 + nodes[1]**2))

    # https://dlmf.nist.gov/10.6.1
    n = 3
    bessel_zero = (
            sym.bessel_j(n+1, r)
            + sym.bessel_j(n-1, r)
            - 2*n/r * sym.bessel_j(n, r))

    z = bind(discr, sym.norm(2, bessel_zero))(actx)

    assert z < 1e-15

# }}}

# {{{ function symbol


def test_external_call(actx_factory):
    actx = actx_factory()

    def double(queue, x):
        return 2 * x

    dims = 2

    mesh = mgen.generate_regular_rect_mesh(
            a=(0,) * dims, b=(1,) * dims, nelements_per_axis=(4,) * dims)
    discr = DiscretizationCollection(actx, mesh, order=1)

    ones = sym.Ones(dof_desc.DD_VOLUME)
    op = (
            ones * 3
            + sym.FunctionSymbol("double")(ones))

    from grudge.function_registry import (
            base_function_registry, register_external_function)

    freg = register_external_function(
            base_function_registry,
            "double",
            implementation=double,
            dd=dof_desc.DD_VOLUME)

    bound_op = bind(discr, op, function_registry=freg)

    result = bound_op(actx, double=double)
    assert actx.to_numpy(flatten(result) == 5).all()


@pytest.mark.parametrize("array_type", ["scalar", "vector"])
def test_function_symbol_array(actx_factory, array_type):
    """Test if `FunctionSymbol` distributed properly over object arrays."""

    actx = actx_factory()

    dim = 2
    mesh = mgen.generate_regular_rect_mesh(
            a=(-0.5,)*dim, b=(0.5,)*dim,
            nelements_per_axis=(8,)*dim, order=4)
    discr = DiscretizationCollection(actx, mesh, order=4)
    volume_discr = discr.discr_from_dd(dof_desc.DD_VOLUME)

    if array_type == "scalar":
        sym_x = sym.var("x")
        x = thaw(actx, actx.np.cos(volume_discr.nodes()[0]))
    elif array_type == "vector":
        sym_x = sym.make_sym_array("x", dim)
        x = thaw(actx, volume_discr.nodes())
    else:
        raise ValueError("unknown array type")

    norm = bind(discr, sym.norm(2, sym_x))(x=x)
    assert isinstance(norm, float)

# }}}


@pytest.mark.parametrize("p", [2, np.inf])
def test_norm_obj_array(actx_factory, p):
    """Test :func:`grudge.symbolic.operators.norm` for object arrays."""

    actx = actx_factory()

    dim = 2
    mesh = mgen.generate_regular_rect_mesh(
            a=(-0.5,)*dim, b=(0.5,)*dim,
            nelements_per_axis=(8,)*dim, order=1)
    discr = DiscretizationCollection(actx, mesh, order=4)

    w = make_obj_array([1.0, 2.0, 3.0])[:dim]

    # {{ scalar

    sym_w = sym.var("w")
    norm = bind(discr, sym.norm(p, sym_w))(actx, w=w[0])

    norm_exact = w[0]
    logger.info("norm: %.5e %.5e", norm, norm_exact)
    assert abs(norm - norm_exact) < 1.0e-14

    # }}}

    # {{{ vector

    sym_w = sym.make_sym_array("w", dim)
    norm = bind(discr, sym.norm(p, sym_w))(actx, w=w)

    norm_exact = np.sqrt(np.sum(w**2)) if p == 2 else np.max(w)
    logger.info("norm: %.5e %.5e", norm, norm_exact)
    assert abs(norm - norm_exact) < 1.0e-14

    # }}}


def test_map_if(actx_factory):
    """Test :meth:`grudge.symbolic.execution.ExecutionMapper.map_if` handling
    of scalar conditions.
    """

    actx = actx_factory()

    dim = 2
    mesh = mgen.generate_regular_rect_mesh(
            a=(-0.5,)*dim, b=(0.5,)*dim,
            nelements_per_axis=(8,)*dim, order=4)
    discr = DiscretizationCollection(actx, mesh, order=4)

    sym_if = sym.If(sym.Comparison(2.0, "<", 1.0e-14), 1.0, 2.0)
    bind(discr, sym_if)(actx)

<<<<<<< HEAD
=======

def test_empty_boundary(actx_factory):
    # https://github.com/inducer/grudge/issues/54

    from meshmode.mesh import BTAG_NONE

    actx = actx_factory()

    dim = 2
    mesh = mgen.generate_regular_rect_mesh(
            a=(-0.5,)*dim, b=(0.5,)*dim,
            nelements_per_axis=(8,)*dim, order=4)
    discr = DiscretizationCollection(actx, mesh, order=4)
    normal = bind(discr,
            sym.normal(BTAG_NONE, dim, dim=dim - 1))(actx)
    from meshmode.dof_array import DOFArray
    for component in normal:
        assert isinstance(component, DOFArray)
        assert len(component) == len(discr.discr_from_dd(BTAG_NONE).groups)


def test_operator_compiler_overwrite(actx_factory):
    """Tests that the same expression in ``eval_code`` and ``discr_code``
    does not confuse the OperatorCompiler in grudge/symbolic/compiler.py.
    """

    actx = actx_factory()

    ambient_dim = 2
    target_order = 4

    from meshmode.mesh.generation import generate_regular_rect_mesh
    mesh = generate_regular_rect_mesh(
            a=(-0.5,)*ambient_dim, b=(0.5,)*ambient_dim,
            n=(8,)*ambient_dim, order=1)
    discr = DiscretizationCollection(actx, mesh, order=target_order)

    # {{{ test

    sym_u = sym.nodes(ambient_dim)
    sym_div_u = sum(d(u) for d, u in zip(sym.nabla(ambient_dim), sym_u))

    div_u = bind(discr, sym_div_u)(actx)
    error = bind(discr, sym.norm(2, sym.var("x")))(actx, x=div_u - discr.dim)
    logger.info("error: %.5e", error)

    # }}}


@pytest.mark.parametrize("ambient_dim", [
    2,
    # FIXME, cf. https://github.com/inducer/grudge/pull/78/
    pytest.param(3, marks=pytest.mark.xfail)
    ])
def test_incorrect_assignment_aggregation(actx_factory, ambient_dim):
    """Tests that the greedy assignemnt aggregation code works on a non-trivial
    expression (on which it didn't work at the time of writing).
    """

    actx = actx_factory()

    target_order = 4

    from meshmode.mesh.generation import generate_regular_rect_mesh
    mesh = generate_regular_rect_mesh(
            a=(-0.5,)*ambient_dim, b=(0.5,)*ambient_dim,
            n=(8,)*ambient_dim, order=1)
    discr = DiscretizationCollection(actx, mesh, order=target_order)

    # {{{ test with a relative norm

    from grudge.dof_desc import DD_VOLUME
    dd = DD_VOLUME
    sym_x = sym.make_sym_array("y", ambient_dim, dd=dd)
    sym_y = sym.make_sym_array("y", ambient_dim, dd=dd)

    sym_norm_y = sym.norm(2, sym_y, dd=dd)
    sym_norm_d = sym.norm(2, sym_x - sym_y, dd=dd)
    sym_op = sym_norm_d / sym_norm_y
    logger.info("%s", sym.pretty(sym_op))

    # FIXME: this shouldn't raise a RuntimeError
    with pytest.raises(RuntimeError):
        bind(discr, sym_op)(actx, x=1.0, y=discr.discr_from_dd(dd).nodes())

    # }}}

    # {{{ test with repeated mass inverses

    sym_minv_y = sym.cse(sym.InverseMassOperator()(sym_y), "minv_y")

    sym_u = make_obj_array([0.5 * sym.Ones(dd), 0.0, 0.0])[:ambient_dim]
    sym_div_u = sum(d(u) for d, u in zip(sym.nabla(ambient_dim), sym_u))

    sym_op = sym.MassOperator(dd)(sym_u) \
            + sym.MassOperator(dd)(sym_minv_y * sym_div_u)
    logger.info("%s", sym.pretty(sym_op))

    # FIXME: this shouldn't raise a RuntimeError either
    bind(discr, sym_op)(actx, y=discr.discr_from_dd(dd).nodes())

    # }}}


>>>>>>> c7e79e50
# You can test individual routines by typing
# $ python test_grudge.py 'test_routine()'


if __name__ == "__main__":
    import sys
    if len(sys.argv) > 1:
        exec(sys.argv[1])
    else:
        pytest.main([__file__])

# vim: fdm=marker<|MERGE_RESOLUTION|>--- conflicted
+++ resolved
@@ -1128,8 +1128,6 @@
     sym_if = sym.If(sym.Comparison(2.0, "<", 1.0e-14), 1.0, 2.0)
     bind(discr, sym_if)(actx)
 
-<<<<<<< HEAD
-=======
 
 def test_empty_boundary(actx_factory):
     # https://github.com/inducer/grudge/issues/54
@@ -1233,8 +1231,6 @@
 
     # }}}
 
-
->>>>>>> c7e79e50
 # You can test individual routines by typing
 # $ python test_grudge.py 'test_routine()'
 
