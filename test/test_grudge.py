--- conflicted
+++ resolved
@@ -1181,8 +1181,6 @@
         assert isinstance(component, DOFArray)
         assert len(component) == len(dcoll.discr_from_dd(BTAG_NONE).groups)
 
-<<<<<<< HEAD
-=======
 # }}}
 
 
@@ -1212,7 +1210,6 @@
 # }}}
 
 
->>>>>>> bcfde03a
 # You can test individual routines by typing
 # $ python test_grudge.py 'test_routine()'
 
