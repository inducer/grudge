__copyright__ = """
Copyright (C) 2015 Andreas Kloeckner
Copyright (C) 2021 University of Illinois Board of Trustees
"""

__license__ = """
Permission is hereby granted, free of charge, to any person obtaining a copy
of this software and associated documentation files (the "Software"), to deal
in the Software without restriction, including without limitation the rights
to use, copy, modify, merge, publish, distribute, sublicense, and/or sell
copies of the Software, and to permit persons to whom the Software is
furnished to do so, subject to the following conditions:

The above copyright notice and this permission notice shall be included in
all copies or substantial portions of the Software.

THE SOFTWARE IS PROVIDED "AS IS", WITHOUT WARRANTY OF ANY KIND, EXPRESS OR
IMPLIED, INCLUDING BUT NOT LIMITED TO THE WARRANTIES OF MERCHANTABILITY,
FITNESS FOR A PARTICULAR PURPOSE AND NONINFRINGEMENT. IN NO EVENT SHALL THE
AUTHORS OR COPYRIGHT HOLDERS BE LIABLE FOR ANY CLAIM, DAMAGES OR OTHER
LIABILITY, WHETHER IN AN ACTION OF CONTRACT, TORT OR OTHERWISE, ARISING FROM,
OUT OF OR IN CONNECTION WITH THE SOFTWARE OR THE USE OR OTHER DEALINGS IN
THE SOFTWARE.
"""

import numpy as np
import numpy.linalg as la

from grudge.array_context import PytestPyOpenCLArrayContextFactory
from arraycontext import pytest_generate_tests_for_array_contexts
pytest_generate_tests = pytest_generate_tests_for_array_contexts(
        [PytestPyOpenCLArrayContextFactory])

from meshmode import _acf           # noqa: F401

from meshmode.dof_array import flat_norm
import meshmode.mesh.generation as mgen

from pytools.obj_array import flat_obj_array

from grudge import DiscretizationCollection

import grudge.dof_desc as dof_desc
import grudge.op as op


import pytest
from meshmode.array_context import generate_pytest_generate_tests
from grudge.grudge_array_context import GrudgeArrayContext
pytest_generate_tests = generate_pytest_generate_tests(GrudgeArrayContext)

import logging

logger = logging.getLogger(__name__)


# { {{ inverse metric

@pytest.mark.parametrize("dim", [2, 3])
def test_inverse_metric(actx_factory, dim):
    actx = actx_factory()

    mesh = mgen.generate_regular_rect_mesh(a=(-0.5,)*dim, b=(0.5,)*dim,
            nelements_per_axis=(6,)*dim, order=4)

    def m(x):
        result = np.empty_like(x)
        result[0] = (
                1.5*x[0] + np.cos(x[0])
                + 0.1*np.sin(10*x[1]))
        result[1] = (
                0.05*np.cos(10*x[0])
                + 1.3*x[1] + np.sin(x[1]))
        if len(x) == 3:
            result[2] = x[2]
        return result

    from meshmode.mesh.processing import map_mesh
    mesh = map_mesh(mesh, m)

    dcoll = DiscretizationCollection(actx, mesh, order=4)

    from grudge.geometry import \
        forward_metric_derivative_mat, inverse_metric_derivative_mat

    mat = forward_metric_derivative_mat(actx, dcoll).dot(
        inverse_metric_derivative_mat(actx, dcoll))

    for i in range(mesh.dim):
        for j in range(mesh.dim):
            tgt = 1 if i == j else 0

            err = flat_norm(mat[i, j] - tgt, ord=np.inf)
            logger.info("error[%d, %d]: %.5e", i, j, err)
            assert err < 1.0e-12, (i, j, err)

# }}}

# {{{ mass operator trig integration

@pytest.mark.parametrize("ambient_dim", [1, 2, 3])
@pytest.mark.parametrize("discr_tag", [dof_desc.DISCR_TAG_BASE,
                                       dof_desc.DISCR_TAG_QUAD])
def test_mass_mat_trig(actx_factory, ambient_dim, discr_tag):
    """Check the integral of some trig functions on an interval using the mass
    matrix.
    """
    actx = actx_factory()

    nel_1d = 16
    order = 4

    a = -4.0 * np.pi
    b = +9.0 * np.pi
    true_integral = 13*np.pi/2 * (b - a)**(ambient_dim - 1)

    from meshmode.discretization.poly_element import QuadratureSimplexGroupFactory
    dd_quad = dof_desc.DOFDesc(dof_desc.DTAG_VOLUME_ALL, discr_tag)
    if discr_tag is dof_desc.DISCR_TAG_BASE:
        discr_tag_to_group_factory = {}
    else:
        discr_tag_to_group_factory = {
            discr_tag: QuadratureSimplexGroupFactory(order=2*order)
        }

    mesh = mgen.generate_regular_rect_mesh(
            a=(a,)*ambient_dim, b=(b,)*ambient_dim,
            nelements_per_axis=(nel_1d,)*ambient_dim, order=1)
    dcoll = DiscretizationCollection(
        actx, mesh, order=order,
        discr_tag_to_group_factory=discr_tag_to_group_factory
    )

    def f(x):
        return actx.np.sin(x[0])**2

    volm_disc = dcoll.discr_from_dd(dof_desc.DD_VOLUME)
    x_volm = actx.thaw(volm_disc.nodes())
    f_volm = f(x_volm)
    ones_volm = volm_disc.zeros(actx) + 1

    quad_disc = dcoll.discr_from_dd(dd_quad)
    x_quad = actx.thaw(quad_disc.nodes())
    f_quad = f(x_quad)
    ones_quad = quad_disc.zeros(actx) + 1

    mop_1 = op.mass(dcoll, dd_quad, f_quad)
    num_integral_1 = op.nodal_sum(
        dcoll, dof_desc.DD_VOLUME, ones_volm * mop_1
    )

    err_1 = abs(num_integral_1 - true_integral)
    assert err_1 < 2e-9, err_1

    mop_2 = op.mass(dcoll, dd_quad, ones_quad)
    num_integral_2 = op.nodal_sum(dcoll, dof_desc.DD_VOLUME, f_volm * mop_2)

    err_2 = abs(num_integral_2 - true_integral)
    assert err_2 < 2e-9, err_2

    if discr_tag is dof_desc.DISCR_TAG_BASE:
        # NOTE: `integral` always makes a square mass matrix and
        # `QuadratureSimplexGroupFactory` does not have a `mass_matrix` method.
        num_integral_3 = op.nodal_sum(dcoll, dof_desc.DD_VOLUME, f_quad * mop_2)
        err_3 = abs(num_integral_3 - true_integral)
        assert err_3 < 5e-10, err_3

# }}}


# {{{ mass operator on surface

def _ellipse_surface_area(radius, aspect_ratio):
    # https://docs.scipy.org/doc/scipy/reference/generated/scipy.special.ellipe.html
    eccentricity = 1.0 - (1/aspect_ratio)**2

    if abs(aspect_ratio - 2.0) < 1.0e-14:
        # NOTE: hardcoded value so we don't need scipy for the test
        ellip_e = 1.2110560275684594
    else:
        from scipy.special import ellipe        # pylint: disable=no-name-in-module
        ellip_e = ellipe(eccentricity)

    return 4.0 * radius * ellip_e


def _spheroid_surface_area(radius, aspect_ratio):
    # https://en.wikipedia.org/wiki/Ellipsoid#Surface_area
    a = 1.0
    c = aspect_ratio

    if a < c:
        e = np.sqrt(1.0 - (a/c)**2)
        return 2.0 * np.pi * radius**2 * (1.0 + (c/a) / e * np.arcsin(e))
    else:
        e = np.sqrt(1.0 - (c/a)**2)
        return 2.0 * np.pi * radius**2 * (1 + (c/a)**2 / e * np.arctanh(e))


@pytest.mark.parametrize("name", [
    "2-1-ellipse", "spheroid", "box2d", "box3d"
    ])
def test_mass_surface_area(actx_factory, name):
    actx = actx_factory()

    # {{{ cases

    if name == "2-1-ellipse":
        from mesh_data import EllipseMeshBuilder
        builder = EllipseMeshBuilder(radius=3.1, aspect_ratio=2.0)
        surface_area = _ellipse_surface_area(builder.radius, builder.aspect_ratio)
    elif name == "spheroid":
        from mesh_data import SpheroidMeshBuilder
        builder = SpheroidMeshBuilder()
        surface_area = _spheroid_surface_area(builder.radius, builder.aspect_ratio)
    elif name == "box2d":
        from mesh_data import BoxMeshBuilder
        builder = BoxMeshBuilder(ambient_dim=2)
        surface_area = 1.0
    elif name == "box3d":
        from mesh_data import BoxMeshBuilder
        builder = BoxMeshBuilder(ambient_dim=3)
        surface_area = 1.0
    else:
        raise ValueError("unknown geometry name: %s" % name)

    # }}}

    # {{{ convergence

    from pytools.convergence import EOCRecorder
    eoc = EOCRecorder()

    for resolution in builder.resolutions:
        mesh = builder.get_mesh(resolution, builder.mesh_order)
        dcoll = DiscretizationCollection(actx, mesh, order=builder.order)
        volume_discr = dcoll.discr_from_dd(dof_desc.DD_VOLUME)

        logger.info("ndofs:     %d", volume_discr.ndofs)
        logger.info("nelements: %d", volume_discr.mesh.nelements)

        # {{{ compute surface area

        dd = dof_desc.DD_VOLUME
        ones_volm = volume_discr.zeros(actx) + 1
        approx_surface_area = actx.to_numpy(op.integral(dcoll, dd, ones_volm))

        logger.info("surface: got {:.5e} / expected {:.5e}".format(
            approx_surface_area, surface_area))
        area_error = abs(approx_surface_area - surface_area) / abs(surface_area)

        # }}}

        # compute max element size
        from grudge.dt_utils import h_max_from_volume

        h_max = h_max_from_volume(dcoll)

        eoc.add_data_point(actx.to_numpy(h_max), area_error)

    # }}}

    logger.info("surface area error\n%s", str(eoc))

    assert eoc.max_error() < 3e-13 or eoc.order_estimate() > builder.order

# }}}


# {{{ mass inverse

@pytest.mark.parametrize("name", [
    "2-1-ellipse",
    "spheroid",
    "warped_rect2",
    "warped_rect3",
    ])
def test_mass_operator_inverse(actx_factory, name):
    actx = actx_factory()

    # {{{ cases

    import mesh_data
    if name == "2-1-ellipse":
        # curve
        builder = mesh_data.EllipseMeshBuilder(radius=3.1, aspect_ratio=2.0)
    elif name == "spheroid":
        # surface
        builder = mesh_data.SpheroidMeshBuilder()
    elif name.startswith("warped_rect"):
        builder = mesh_data.WarpedRectMeshBuilder(dim=int(name[-1]))

    else:
        raise ValueError("unknown geometry name: %s" % name)

    # }}}

    # {{{ inv(m) @ m == id

    from pytools.convergence import EOCRecorder
    eoc = EOCRecorder()

    for resolution in builder.resolutions:
        mesh = builder.get_mesh(resolution, builder.mesh_order)
        dcoll = DiscretizationCollection(actx, mesh, order=builder.order)
        volume_discr = dcoll.discr_from_dd(dof_desc.DD_VOLUME)

        logger.info("ndofs:     %d", volume_discr.ndofs)
        logger.info("nelements: %d", volume_discr.mesh.nelements)

        # {{{ compute inverse mass

        def f(x):
            return actx.np.cos(4.0 * x[0])

        dd = dof_desc.DD_VOLUME
        x_volm = actx.thaw(volume_discr.nodes())
        f_volm = f(x_volm)
        f_inv = op.inverse_mass(
            dcoll, op.mass(dcoll, dd, f_volm)
        )

        inv_error = actx.to_numpy(
                op.norm(dcoll, f_volm - f_inv, 2) / op.norm(dcoll, f_volm, 2))

        # }}}

        # compute max element size
        from grudge.dt_utils import h_max_from_volume

        h_max = h_max_from_volume(dcoll)

        eoc.add_data_point(actx.to_numpy(h_max), inv_error)

    logger.info("inverse mass error\n%s", str(eoc))

    # NOTE: both cases give 1.0e-16-ish at the moment, but just to be on the
    # safe side, choose a slightly larger tolerance
    assert eoc.max_error() < 1.0e-14

    # }}}

# }}}


# {{{ surface face normal orthogonality

@pytest.mark.parametrize("mesh_name", ["2-1-ellipse", "spheroid"])
def test_face_normal_surface(actx_factory, mesh_name):
    """Check that face normals are orthogonal to the surface normal"""
    actx = actx_factory()

    # {{{ geometry

    if mesh_name == "2-1-ellipse":
        from mesh_data import EllipseMeshBuilder
        builder = EllipseMeshBuilder(radius=3.1, aspect_ratio=2.0)
    elif mesh_name == "spheroid":
        from mesh_data import SpheroidMeshBuilder
        builder = SpheroidMeshBuilder()
    else:
        raise ValueError("unknown mesh name: %s" % mesh_name)

    mesh = builder.get_mesh(builder.resolutions[0], builder.mesh_order)
    dcoll = DiscretizationCollection(actx, mesh, order=builder.order)

    volume_discr = dcoll.discr_from_dd(dof_desc.DD_VOLUME)
    logger.info("ndofs:    %d", volume_discr.ndofs)
    logger.info("nelements: %d", volume_discr.mesh.nelements)

    # }}}

    # {{{ Compute surface and face normals
    from meshmode.discretization.connection import FACE_RESTR_INTERIOR
    from grudge.geometry import normal

    dv = dof_desc.DD_VOLUME
    df = dof_desc.as_dofdesc(FACE_RESTR_INTERIOR)

    ambient_dim = mesh.ambient_dim

    surf_normal = op.project(
        dcoll, dv, df,
        normal(actx, dcoll, dd=dv)
    )
    surf_normal = surf_normal / actx.np.sqrt(sum(surf_normal**2))

    face_normal_i = actx.thaw(dcoll.normal(df))
    face_normal_e = dcoll.opposite_face_connection()(face_normal_i)

    if mesh.ambient_dim == 3:
        from grudge.geometry import pseudoscalar, area_element
        # NOTE: there's only one face tangent in 3d
        face_tangent = (
            pseudoscalar(actx, dcoll, dd=df) / area_element(actx, dcoll, dd=df)
        ).as_vector(dtype=object)

    # }}}

    # {{{ checks

    def _eval_error(x):
        return op.norm(dcoll, x, np.inf, dd=df)

    rtol = 1.0e-14

    # check interpolated surface normal is orthogonal to face normal
    error = _eval_error(surf_normal.dot(face_normal_i))
    logger.info("error[n_dot_i]:    %.5e", error)
    assert error < rtol

    # check angle between two neighboring elements
    error = _eval_error(face_normal_i.dot(face_normal_e) + 1.0)
    logger.info("error[i_dot_e]:    %.5e", error)
    assert error > rtol

    # check orthogonality with face tangent
    if ambient_dim == 3:
        error = _eval_error(face_tangent.dot(face_normal_i))
        logger.info("error[t_dot_i]:  %.5e", error)
        assert error < 5 * rtol

    # }}}

# }}}


# {{{ diff operator

@pytest.mark.parametrize("dim", [1, 2, 3])
def test_tri_diff_mat(actx_factory, dim, order=4):
    """Check differentiation matrix along the coordinate axes on a disk

    Uses sines as the function to differentiate.
    """

    actx = actx_factory()

    from pytools.convergence import EOCRecorder
    axis_eoc_recs = [EOCRecorder() for axis in range(dim)]

    def f(x, axis):
        return actx.np.sin(3*x[axis])

    def df(x, axis):
        return 3*actx.np.cos(3*x[axis])

    for n in [4, 8, 16]:
        mesh = mgen.generate_regular_rect_mesh(a=(-0.5,)*dim, b=(0.5,)*dim,
                nelements_per_axis=(n,)*dim, order=4)

        dcoll = DiscretizationCollection(actx, mesh, order=4)
        volume_discr = dcoll.discr_from_dd(dof_desc.DD_VOLUME)
        x = actx.thaw(volume_discr.nodes())

        for axis in range(dim):
            df_num = op.local_grad(dcoll, f(x, axis))[axis]
            df_volm = df(x, axis)

            linf_error = flat_norm(df_num - df_volm, ord=np.inf)
            axis_eoc_recs[axis].add_data_point(1/n, actx.to_numpy(linf_error))

    for axis, eoc_rec in enumerate(axis_eoc_recs):
        logger.info("axis %d\n%s", axis, eoc_rec)
        assert eoc_rec.order_estimate() > order - 0.25

# }}}


# {{{ divergence theorem

def test_2d_gauss_theorem(actx_factory):
    """Verify Gauss's theorem explicitly on a mesh"""

    pytest.importorskip("meshpy")

    from meshpy.geometry import make_circle, GeometryBuilder
    from meshpy.triangle import MeshInfo, build

    geob = GeometryBuilder()
    geob.add_geometry(*make_circle(1))
    mesh_info = MeshInfo()
    geob.set(mesh_info)

    mesh_info = build(mesh_info)

    from meshmode.mesh.io import from_meshpy
    from meshmode.mesh import BTAG_ALL

    mesh = from_meshpy(mesh_info, order=1)

    actx = actx_factory()

    dcoll = DiscretizationCollection(actx, mesh, order=2)
    volm_disc = dcoll.discr_from_dd(dof_desc.DD_VOLUME)
    x_volm = actx.thaw(volm_disc.nodes())

    def f(x):
        return flat_obj_array(
            actx.np.sin(3*x[0]) + actx.np.cos(3*x[1]),
            actx.np.sin(2*x[0]) + actx.np.cos(x[1])
        )

    f_volm = f(x_volm)
    int_1 = op.integral(dcoll, "vol", op.local_div(dcoll, f_volm))

    prj_f = op.project(dcoll, "vol", BTAG_ALL, f_volm)
    normal = actx.thaw(dcoll.normal(BTAG_ALL))
    int_2 = op.integral(dcoll, BTAG_ALL, prj_f.dot(normal))

    assert abs(int_1 - int_2) < 1e-13


@pytest.mark.parametrize("mesh_name", ["2-1-ellipse", "2-1-spheroid"])
def test_surface_divergence_theorem(actx_factory, mesh_name, visualize=False):
    r"""Check the surface divergence theorem.

        .. math::

            \int_Sigma \phi \nabla_i f_i =
            \int_\Sigma \nabla_i \phi f_i +
            \int_\Sigma \kappa \phi f_i n_i +
            \int_{\partial \Sigma} \phi f_i m_i

        where :math:`n_i` is the surface normal and :class:`m_i` is the
        face normal (which should be orthogonal to both the surface normal
        and the face tangent).
    """
    actx = actx_factory()

    # {{{ cases

    if mesh_name == "2-1-ellipse":
        from mesh_data import EllipseMeshBuilder
        builder = EllipseMeshBuilder(radius=3.1, aspect_ratio=2.0)
    elif mesh_name == "2-1-spheroid":
        from mesh_data import SpheroidMeshBuilder
        builder = SpheroidMeshBuilder(radius=3.1, aspect_ratio=2.0)
    elif mesh_name == "circle":
        from mesh_data import EllipseMeshBuilder
        builder = EllipseMeshBuilder(radius=1.0, aspect_ratio=1.0)
    elif mesh_name == "starfish":
        from mesh_data import StarfishMeshBuilder
        builder = StarfishMeshBuilder()
    elif mesh_name == "sphere":
        from mesh_data import SphereMeshBuilder
        builder = SphereMeshBuilder(radius=1.0, mesh_order=16)
    else:
        raise ValueError("unknown mesh name: %s" % mesh_name)

    # }}}

    # {{{ convergence

    def f(x):
        return flat_obj_array(
            actx.np.sin(3*x[1]) + actx.np.cos(3*x[0]) + 1.0,
            actx.np.sin(2*x[0]) + actx.np.cos(x[1]),
            3.0 * actx.np.cos(x[0] / 2) + actx.np.cos(x[1]),
        )[:ambient_dim]

    from pytools.convergence import EOCRecorder
    eoc_global = EOCRecorder()
    eoc_local = EOCRecorder()

    theta = np.pi / 3.33
    ambient_dim = builder.ambient_dim
    if ambient_dim == 2:
        mesh_rotation = np.array([
            [np.cos(theta), -np.sin(theta)],
            [np.sin(theta), np.cos(theta)],
            ])
    else:
        mesh_rotation = np.array([
            [1.0, 0.0, 0.0],
            [0.0, np.cos(theta), -np.sin(theta)],
            [0.0, np.sin(theta), np.cos(theta)],
            ])

    mesh_offset = np.array([0.33, -0.21, 0.0])[:ambient_dim]

    for i, resolution in enumerate(builder.resolutions):
        from meshmode.mesh.processing import affine_map
        from meshmode.discretization.connection import FACE_RESTR_ALL

        mesh = builder.get_mesh(resolution, builder.mesh_order)
        mesh = affine_map(mesh, A=mesh_rotation, b=mesh_offset)

        from meshmode.discretization.poly_element import \
                QuadratureSimplexGroupFactory

        qtag = dof_desc.DISCR_TAG_QUAD
        dcoll = DiscretizationCollection(
            actx, mesh, order=builder.order,
            discr_tag_to_group_factory={
                qtag: QuadratureSimplexGroupFactory(2 * builder.order)
            }
        )

        volume = dcoll.discr_from_dd(dof_desc.DD_VOLUME)
        logger.info("ndofs:     %d", volume.ndofs)
        logger.info("nelements: %d", volume.mesh.nelements)

        dd = dof_desc.DD_VOLUME
        dq = dd.with_discr_tag(qtag)
        df = dof_desc.as_dofdesc(FACE_RESTR_ALL)
        ambient_dim = dcoll.ambient_dim

        # variables
        f_num = f(actx.thaw(dcoll.nodes(dd=dd)))
        f_quad_num = f(actx.thaw(dcoll.nodes(dd=dq)))

        from grudge.geometry import normal, summed_curvature

        kappa = summed_curvature(actx, dcoll, dd=dq)
        normal = normal(actx, dcoll, dd=dq)
        face_normal = actx.thaw(dcoll.normal(df))
        face_f = op.project(dcoll, dd, df, f_num)

        # operators
        stiff = op.mass(dcoll, sum(op.local_d_dx(dcoll, i, f_num_i)
                                   for i, f_num_i in enumerate(f_num)))
        stiff_t = sum(op.weak_local_d_dx(dcoll, i, f_num_i)
                      for i, f_num_i in enumerate(f_num))
        kterm = op.mass(dcoll, dq, kappa * f_quad_num.dot(normal))
        flux = op.face_mass(dcoll, face_f.dot(face_normal))

        # sum everything up
        op_global = op.nodal_sum(dcoll, dd, stiff - (stiff_t + kterm))
        op_local = op.elementwise_sum(dcoll, dd, stiff - (stiff_t + kterm + flux))

        # compute max element size
        from grudge.dt_utils import h_max_from_volume

        h_max = actx.to_numpy(h_max_from_volume(dcoll))
        err_global = actx.to_numpy(abs(op_global))
        err_local = actx.to_numpy(op.norm(dcoll, op_local, np.inf))
        logger.info("errors: h_max %.5e global %.5e local %.5e",
                h_max, err_global, err_local)

        eoc_global.add_data_point(h_max, err_global)
        eoc_local.add_data_point(h_max, err_local)

        if visualize:
            from grudge.shortcuts import make_visualizer
            vis = make_visualizer(dcoll)

            filename = f"surface_divergence_theorem_{mesh_name}_{i:04d}.vtu"
            vis.write_vtk_file(filename, [
                ("r", actx.np.log10(op_local))
                ], overwrite=True)

    # }}}

    order = min(builder.order, builder.mesh_order) - 0.5
    logger.info("eoc_global:\n%s", str(eoc_global))
    logger.info("eoc_local:\n%s", str(eoc_local))

    assert eoc_global.max_error() < 1.0e-12 \
            or eoc_global.order_estimate() > order - 0.5

    assert eoc_local.max_error() < 1.0e-12 \
            or eoc_local.order_estimate() > order - 0.5

# }}}
# {{{ models: advection


@pytest.mark.parametrize(("mesh_name", "mesh_pars"), [
    ("segment", [8, 16, 32]),
    ("disk", [0.07, 0.02, 0.01]),
    ("rect2", [4, 8]),
    ("rect3", [4, 6]),
    ("warped2", [4, 8]),
    ])
@pytest.mark.parametrize("op_type", ["strong", "weak"])
@pytest.mark.parametrize("flux_type", ["central"])
@pytest.mark.parametrize("order", [3, 4, 5])
# test: 'test_convergence_advec(cl._csc, "disk", [0.1, 0.05], "strong", "upwind", 3)'
def test_convergence_advec(actx_factory, mesh_name, mesh_pars, op_type, flux_type,
        order, visualize=False):
    """Test whether 2D advection actually converges"""

    actx = actx_factory()

    from pytools.convergence import EOCRecorder
    eoc_rec = EOCRecorder()

    for mesh_par in mesh_pars:
        if mesh_name == "segment":
            mesh = mgen.generate_box_mesh(
                [np.linspace(-1.0, 1.0, mesh_par)],
                order=order)

            dim = 1
            dt_factor = 1.0
        elif mesh_name == "disk":
            pytest.importorskip("meshpy")

            from meshpy.geometry import make_circle, GeometryBuilder
            from meshpy.triangle import MeshInfo, build

            geob = GeometryBuilder()
            geob.add_geometry(*make_circle(1))
            mesh_info = MeshInfo()
            geob.set(mesh_info)

            mesh_info = build(mesh_info, max_volume=mesh_par)

            from meshmode.mesh.io import from_meshpy
            mesh = from_meshpy(mesh_info, order=1)
            dim = 2
            dt_factor = 4
        elif mesh_name.startswith("rect"):
            dim = int(mesh_name[-1:])
            mesh = mgen.generate_regular_rect_mesh(a=(-0.5,)*dim, b=(0.5,)*dim,
                    nelements_per_axis=(mesh_par,)*dim, order=4)

            if dim == 2:
                dt_factor = 4
            elif dim == 3:
                dt_factor = 2
            else:
                raise ValueError("dt_factor not known for %dd" % dim)
        elif mesh_name.startswith("warped"):
            dim = int(mesh_name[-1:])
            mesh = mgen.generate_warped_rect_mesh(dim, order=order,
                    nelements_side=mesh_par)

            if dim == 2:
                dt_factor = 4
            elif dim == 3:
                dt_factor = 2
            else:
                raise ValueError("dt_factor not known for %dd" % dim)
        else:
            raise ValueError("invalid mesh name: " + mesh_name)

        v = np.array([0.27, 0.31, 0.1])[:dim]
        norm_v = la.norm(v)

        def f(x):
            return actx.np.sin(10*x)

        def u_analytic(x, t=0):
            return f(-v.dot(x)/norm_v + t*norm_v)

        from grudge.models.advection import (
            StrongAdvectionOperator, WeakAdvectionOperator
        )
        from meshmode.mesh import BTAG_ALL

        dcoll = DiscretizationCollection(actx, mesh, order=order)
        op_class = {"strong": StrongAdvectionOperator,
                    "weak": WeakAdvectionOperator}[op_type]
        adv_operator = op_class(dcoll, v,
                                inflow_u=lambda t: u_analytic(
                                    actx.thaw(dcoll.nodes(dd=BTAG_ALL)),
                                    t=t
                                ),
                                flux_type=flux_type)

        nodes = actx.thaw(dcoll.nodes())
        u = u_analytic(nodes, t=0)

        def rhs(t, u):
            return adv_operator.operator(t, u)

        compiled_rhs = actx.compile(rhs)

        if dim == 3:
            final_time = 0.1
        else:
            final_time = 0.2

        from grudge.dt_utils import h_max_from_volume

        h_max = h_max_from_volume(dcoll, dim=dcoll.ambient_dim)
        dt = actx.to_numpy(dt_factor * h_max/order**2)
        nsteps = (final_time // dt) + 1
        tol = 1e-14
        dt = final_time/nsteps + tol

        from grudge.shortcuts import make_visualizer, compiled_lsrk45_step
        vis = make_visualizer(dcoll)

        step = 0
        t = 0

        while t < final_time - tol:
            step += 1
            logger.debug("[%04d] t = %.5f", step, t)

            u = compiled_lsrk45_step(actx, u, t, dt, compiled_rhs)

            if visualize:
                vis.write_vtk_file(
                    "fld-%s-%04d.vtu" % (mesh_par, step),
                    [("u", u)]
                )

            t += dt

            if t + dt >= final_time - tol:
                dt = final_time-t

        error_l2 = op.norm(
            dcoll,
            u - u_analytic(nodes, t=t),
            2
        )
        logger.info("h_max %.5e error %.5e", actx.to_numpy(h_max), error_l2)
        eoc_rec.add_data_point(actx.to_numpy(h_max), actx.to_numpy(error_l2))

    logger.info("\n%s", eoc_rec.pretty_print(
        abscissa_label="h",
        error_label="L2 Error"))

    if mesh_name.startswith("warped"):
        # NOTE: curvilinear meshes are hard
        assert eoc_rec.order_estimate() > order - 0.5
    else:
        assert eoc_rec.order_estimate() > order

# }}}

# {{{ models: maxwell


@pytest.mark.parametrize("order", [3, 4, 5])
def test_convergence_maxwell(actx_factory,  order):
    """Test whether 3D Maxwell's actually converges"""

    actx = actx_factory()

    from pytools.convergence import EOCRecorder
    eoc_rec = EOCRecorder()

    dims = 3
    ns = [4, 6, 8]
    for n in ns:
        mesh = mgen.generate_regular_rect_mesh(
                a=(0.0,)*dims,
                b=(1.0,)*dims,
                nelements_per_axis=(n,)*dims)

        dcoll = DiscretizationCollection(actx, mesh, order=order)

        epsilon = 1
        mu = 1

        from grudge.models.em import get_rectangular_cavity_mode

        def analytic_sol(x, t=0):
            return get_rectangular_cavity_mode(actx, x, t, 1, (1, 2, 2))

        nodes = actx.thaw(dcoll.nodes())
        fields = analytic_sol(nodes, t=0)

        from grudge.models.em import MaxwellOperator

        maxwell_operator = MaxwellOperator(
            dcoll,
            epsilon,
            mu,
            flux_type=0.5,
            dimensions=dims
        )
        maxwell_operator.check_bc_coverage(mesh)

        def rhs(t, w):
            return maxwell_operator.operator(t, w)

        dt = actx.to_numpy(maxwell_operator.estimate_rk4_timestep(actx, dcoll))
        final_t = dt * 5
        nsteps = int(final_t/dt)

        from grudge.shortcuts import set_up_rk4
        dt_stepper = set_up_rk4("w", dt, fields, rhs)

        logger.info("dt %.5e nsteps %5d", dt, nsteps)

        step = 0
        for event in dt_stepper.run(t_end=final_t):
            if isinstance(event, dt_stepper.StateComputed):
                assert event.component_id == "w"
                esc = event.state_component

                step += 1
                logger.debug("[%04d] t = %.5e", step, event.t)

        sol = analytic_sol(nodes, t=step * dt)
        total_error = op.norm(dcoll, esc - sol, 2)
        eoc_rec.add_data_point(1.0/n, actx.to_numpy(total_error))

    logger.info("\n%s", eoc_rec.pretty_print(
        abscissa_label="h",
        error_label="L2 Error"))

    assert eoc_rec.order_estimate() > order

# }}}

# {{{ models: variable coefficient advection oversampling


@pytest.mark.parametrize("order", [2, 3, 4])
def test_improvement_quadrature(actx_factory, order):
    """Test whether quadrature improves things and converges"""
    from grudge.models.advection import VariableCoefficientAdvectionOperator
    from pytools.convergence import EOCRecorder
    from meshmode.discretization.poly_element import QuadratureSimplexGroupFactory
    from meshmode.mesh import BTAG_ALL

    actx = actx_factory()

    dims = 2

    def gaussian_mode(x):
        source_width = 0.1
        return actx.np.exp(-np.dot(x, x) / source_width**2)

    def conv_test(descr, use_quad):
        logger.info("-" * 75)
        logger.info(descr)
        logger.info("-" * 75)
        eoc_rec = EOCRecorder()

        if use_quad:
            qtag = dof_desc.DISCR_TAG_QUAD
        else:
            qtag = None

        ns = [20, 25]
        for n in ns:
            mesh = mgen.generate_regular_rect_mesh(
                a=(-0.5,)*dims,
                b=(0.5,)*dims,
                nelements_per_axis=(n,)*dims,
                order=order)

            if use_quad:
                discr_tag_to_group_factory = {
                    qtag: QuadratureSimplexGroupFactory(order=4*order)
                }
            else:
                discr_tag_to_group_factory = {}

            dcoll = DiscretizationCollection(
                actx, mesh, order=order,
                discr_tag_to_group_factory=discr_tag_to_group_factory
            )

            nodes = actx.thaw(dcoll.nodes())

            def zero_inflow(dtag, t=0):
                dd = dof_desc.DOFDesc(dtag, qtag)
                return dcoll.discr_from_dd(dd).zeros(actx)

            adv_op = VariableCoefficientAdvectionOperator(
                dcoll,
                flat_obj_array(-1*nodes[1], nodes[0]),
                inflow_u=lambda t: zero_inflow(BTAG_ALL, t=t),
                flux_type="upwind",
                quad_tag=qtag
            )

            total_error = op.norm(
                dcoll, adv_op.operator(0, gaussian_mode(nodes)), 2
            )
            eoc_rec.add_data_point(1.0/n, actx.to_numpy(total_error))

        logger.info("\n%s", eoc_rec.pretty_print(
            abscissa_label="h",
            error_label="L2 Error"))

        return eoc_rec.order_estimate(), np.array([x[1] for x in eoc_rec.history])

    eoc, errs = conv_test("no quadrature", False)
    q_eoc, q_errs = conv_test("with quadrature", True)

    assert q_eoc > eoc
    assert (q_errs < errs).all()
    assert q_eoc > order - 0.1

# }}}

# {{{ operator collector determinism


def test_op_collector_order_determinism():
    class TestOperator(sym.Operator):

        def __init__(self):
            sym.Operator.__init__(self, dof_desc.DD_VOLUME, dof_desc.DD_VOLUME)

        mapper_method = "map_test_operator"

    from grudge.symbolic.mappers import BoundOperatorCollector

    class TestBoundOperatorCollector(BoundOperatorCollector):

        def map_test_operator(self, expr):
            return self.map_operator(expr)

    v0 = sym.var("v0")
    ob0 = sym.OperatorBinding(TestOperator(), v0)

    v1 = sym.var("v1")
    ob1 = sym.OperatorBinding(TestOperator(), v1)

    # The output order isn't significant, but it should always be the same.
    assert list(TestBoundOperatorCollector(TestOperator)(ob0 + ob1)) == [ob0, ob1]

# }}}

# {{{ bessel

<<<<<<< HEAD

=======
@pytest.mark.xfail
>>>>>>> db6e6278
def test_bessel(actx_factory):
    actx = actx_factory()

    dims = 2

    mesh = mgen.generate_regular_rect_mesh(
            a=(0.1,)*dims,
            b=(1.0,)*dims,
            nelements_per_axis=(8,)*dims)

    dcoll = DiscretizationCollection(actx, mesh, order=3)

    nodes = actx.thaw(dcoll.nodes())
    r = actx.np.sqrt(nodes[0]**2 + nodes[1]**2)

    # FIXME: Bessel functions need to brought out of the symbolic
    # layer. Related issue: https://github.com/inducer/grudge/issues/93
    def bessel_j(actx, n, r):
        from grudge import sym, bind  # pylint: disable=no-name-in-module
        return bind(dcoll, sym.bessel_j(n, sym.var("r")))(actx, r=r)

    # https://dlmf.nist.gov/10.6.1
    n = 3
    bessel_zero = (bessel_j(actx, n+1, r)
                   + bessel_j(actx, n-1, r)
                   - 2*n/r * bessel_j(actx, n, r))

    z = op.norm(dcoll, bessel_zero, 2)

    assert z < 1e-15

# }}}

# {{{ function symbol


def test_external_call(actx_factory):
    actx = actx_factory()

    def double(queue, x):
        return 2 * x

    dims = 2

    mesh = mgen.generate_regular_rect_mesh(
            a=(0,) * dims, b=(1,) * dims, nelements_per_axis=(4,) * dims)
    discr = DiscretizationCollection(actx, mesh, order=1)

    ones = sym.Ones(dof_desc.DD_VOLUME)
    op = (
            ones * 3
            + sym.FunctionSymbol("double")(ones))

    from grudge.function_registry import (
            base_function_registry, register_external_function)

    freg = register_external_function(
            base_function_registry,
            "double",
            implementation=double,
            dd=dof_desc.DD_VOLUME)

    bound_op = bind(discr, op, function_registry=freg)

    result = bound_op(actx, double=double)
    assert actx.to_numpy(flatten(result) == 5).all()


@pytest.mark.parametrize("array_type", ["scalar", "vector"])
def test_function_symbol_array(actx_factory, array_type):
    """Test if `FunctionSymbol` distributed properly over object arrays."""


@pytest.mark.parametrize("p", [2, np.inf])
def test_norm_real(actx_factory, p):
    actx = actx_factory()

    dim = 2
    mesh = mgen.generate_regular_rect_mesh(
            a=(0,)*dim, b=(1,)*dim,
            nelements_per_axis=(8,)*dim, order=1)
    dcoll = DiscretizationCollection(actx, mesh, order=4)
    nodes = actx.thaw(dcoll.nodes())

    norm = op.norm(dcoll, nodes[0], p)
    if p == 2:
        ref_norm = (1/3)**0.5
    elif p == np.inf:
        ref_norm = 1

    logger.info("norm: %.5e %.5e", norm, ref_norm)
    assert abs(norm-ref_norm) / abs(ref_norm) < 1e-13


@pytest.mark.parametrize("p", [2, np.inf])
def test_norm_complex(actx_factory, p):
    actx = actx_factory()

    dim = 2
    mesh = mgen.generate_regular_rect_mesh(
            a=(0,)*dim, b=(1,)*dim,
            nelements_per_axis=(8,)*dim, order=1)
    dcoll = DiscretizationCollection(actx, mesh, order=4)
    nodes = actx.thaw(dcoll.nodes())

    norm = op.norm(dcoll, (1 + 1j)*nodes[0], p)
    if p == 2:
        ref_norm = (2/3)**0.5
    elif p == np.inf:
        ref_norm = 2**0.5

    logger.info("norm: %.5e %.5e", norm, ref_norm)
    assert abs(norm-ref_norm) / abs(ref_norm) < 1e-13


@pytest.mark.parametrize("p", [2, np.inf])
def test_norm_obj_array(actx_factory, p):
    actx = actx_factory()

    dim = 2
    mesh = mgen.generate_regular_rect_mesh(
            a=(0,)*dim, b=(1,)*dim,
            nelements_per_axis=(8,)*dim, order=1)
    dcoll = DiscretizationCollection(actx, mesh, order=4)
    nodes = actx.thaw(dcoll.nodes())

    norm = op.norm(dcoll, nodes, p)

    if p == 2:
        ref_norm = (dim/3)**0.5
    elif p == np.inf:
        ref_norm = 1

    logger.info("norm: %.5e %.5e", norm, ref_norm)
    assert abs(norm-ref_norm) / abs(ref_norm) < 1e-14


def test_empty_boundary(actx_factory):
    # https://github.com/inducer/grudge/issues/54

    from meshmode.mesh import BTAG_NONE

    actx = actx_factory()

    dim = 2
    mesh = mgen.generate_regular_rect_mesh(
            a=(-0.5,)*dim, b=(0.5,)*dim,
            nelements_per_axis=(8,)*dim, order=4)
    dcoll = DiscretizationCollection(actx, mesh, order=4)
    normal = dcoll.normal(BTAG_NONE)
    from meshmode.dof_array import DOFArray
    for component in normal:
        assert isinstance(component, DOFArray)
        assert len(component) == len(dcoll.discr_from_dd(BTAG_NONE).groups)

# You can test individual routines by typing
# $ python test_grudge.py 'test_routine()'


if __name__ == "__main__":
    import sys
    if len(sys.argv) > 1:
        exec(sys.argv[1])
    else:
        pytest.main([__file__])

# vim: fdm=marker<|MERGE_RESOLUTION|>--- conflicted
+++ resolved
@@ -1016,11 +1016,7 @@
 
 # {{{ bessel
 
-<<<<<<< HEAD
-
-=======
 @pytest.mark.xfail
->>>>>>> db6e6278
 def test_bessel(actx_factory):
     actx = actx_factory()
 
