--- conflicted
+++ resolved
@@ -36,13 +36,9 @@
         [PytestPyOpenCLArrayContextFactory,
          PytestPytatoPyOpenCLArrayContextFactory])
 
-<<<<<<< HEAD
 from grudge import make_discretization_collection
 
 import grudge.op as op
-=======
-import logging
->>>>>>> 23fbc05f
 
 import mesh_data
 import pytest
@@ -68,7 +64,6 @@
     group_cls = TensorProductElementGroup if tpe else None
 
     if name == "interval":
-<<<<<<< HEAD
         from mesh_data import BoxMeshBuilder
         builder = BoxMeshBuilder(ambient_dim=1, group_cls=group_cls)
     elif name == "box2d":
@@ -77,13 +72,6 @@
     elif name == "box3d":
         from mesh_data import BoxMeshBuilder
         builder = BoxMeshBuilder(ambient_dim=3, group_cls=group_cls)
-=======
-        builder = mesh_data.BoxMeshBuilder1D()
-    elif name == "box2d":
-        builder = mesh_data.BoxMeshBuilder2D()
-    elif name == "box3d":
-        builder = mesh_data.BoxMeshBuilder3D()
->>>>>>> 23fbc05f
     else:
         raise ValueError(f"unknown geometry name: {name}")
 
@@ -93,13 +81,8 @@
 
     min_factors = []
     for resolution in builder.resolutions:
-<<<<<<< HEAD
         mesh = builder.get_mesh(resolution, builder.mesh_order)
         dcoll = make_discretization_collection(actx, mesh, order=builder.order)
-=======
-        mesh = builder.get_mesh(resolution, order)
-        dcoll = make_discretization_collection(actx, mesh, order=order)
->>>>>>> 23fbc05f
         min_factors.append(
             actx.to_numpy(
                 op.nodal_min(dcoll, "vol", actx.thaw(dt_geometric_factors(dcoll))))
@@ -112,13 +95,8 @@
     assert np.all(np.isclose(ratios, 2))
 
     # Make sure it works with empty meshes
-<<<<<<< HEAD
     mesh = builder.get_mesh(0, builder.mesh_order)
     dcoll = make_discretization_collection(actx, mesh, order=builder.order)
-=======
-    mesh = builder.get_mesh(0)
-    dcoll = make_discretization_collection(actx, mesh, order=order)
->>>>>>> 23fbc05f
     factors = actx.thaw(dt_geometric_factors(dcoll))  # noqa: F841
 
 
