--- conflicted
+++ resolved
@@ -6,64 +6,7 @@
 
     version_dict = {}
     init_filename = "grudge/version.py"
-<<<<<<< HEAD
-    exec(
-        compile(open(init_filename, "r").read(), init_filename, "exec"),
-        version_dict)
 
-    setup(name="grudge",
-          version=version_dict["VERSION_TEXT"],
-          description=(
-              "Discretize discontinuous Galerkin operators quickly, "
-              "on heterogeneous hardware"),
-          long_description=open("README.rst", "rt").read(),
-          author="Andreas Kloeckner",
-          author_email="inform@tiker.net",
-          license="MIT",
-          url="https://github.com/inducer/grudge",
-          classifiers=[
-              'Development Status :: 3 - Alpha',
-              'Intended Audience :: Developers',
-              'Intended Audience :: Other Audience',
-              'Intended Audience :: Science/Research',
-              'License :: OSI Approved :: MIT License',
-              'Natural Language :: English',
-              'Programming Language :: Python',
-
-              'Programming Language :: Python :: 3',
-              'Topic :: Scientific/Engineering',
-              'Topic :: Scientific/Engineering :: Information Analysis',
-              'Topic :: Scientific/Engineering :: Mathematics',
-              'Topic :: Scientific/Engineering :: Visualization',
-              'Topic :: Software Development :: Libraries',
-              'Topic :: Utilities',
-              ],
-
-          package_data={
-              "": ["*.hjson"]
-          },
-          packages=find_packages(),
-
-          python_requires="~=3.6",
-          install_requires=[
-              "pytest>=2.3",
-              "pytools>=2021.1",
-              "modepy>=2013.3",
-              "meshmode>=2021.1.1",
-              "pyopencl>=2013.1",
-              "pymbolic>=2013.2",
-              "loopy>=2020.2.2",
-              "cgen>=2013.1.2",
-              #"leap>=2019.1",
-              #"dagrt>=2019.1",
-              "hjson",
-              #"gmsh",
-              "import_resources; python_version<'3.7'"
-              ])
-
-
-if __name__ == '__main__':
-=======
     exec(compile(open(init_filename, "r").read(), init_filename, "exec"),
             version_dict)
 
@@ -105,12 +48,14 @@
             "meshmode>=2020.2",
             "pyopencl>=2013.1",
             "pymbolic>=2013.2",
-            "loopy>=2020.2",
+            "loopy>=2020.2.2",
             "cgen>=2013.1.2",
+            "hjson",
+            "gmsh",
+            "import_resources; python_version<'3.7'"
         ],
     )
 
 
 if __name__ == "__main__":
->>>>>>> 469e2452
     main()