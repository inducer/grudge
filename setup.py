#!/usr/bin/env python3


def main():
    from setuptools import setup, find_packages

    version_dict = {}
    init_filename = "grudge/version.py"

    exec(compile(open(init_filename, "r").read(), init_filename, "exec"),
            version_dict)

    setup(
        name="grudge",
        version=version_dict["VERSION_TEXT"],
        description=(
            "Discretize discontinuous Galerkin operators quickly, "
            "on heterogeneous hardware"
        ),
        long_description=open("README.rst", "rt").read(),
        author="Andreas Kloeckner",
        author_email="inform@tiker.net",
        license="MIT",
        url="https://github.com/inducer/grudge",
        classifiers=[
            "Development Status :: 3 - Alpha",
            "Intended Audience :: Developers",
            "Intended Audience :: Other Audience",
            "Intended Audience :: Science/Research",
            "License :: OSI Approved :: MIT License",
            "Natural Language :: English",
            "Programming Language :: Python",
            "Programming Language :: Python :: 3",
            "Topic :: Scientific/Engineering",
            "Topic :: Scientific/Engineering :: Information Analysis",
            "Topic :: Scientific/Engineering :: Mathematics",
            "Topic :: Scientific/Engineering :: Visualization",
            "Topic :: Software Development :: Libraries",
            "Topic :: Utilities",
        ],
        packages=find_packages(),
        python_requires="~=3.6",
        install_requires=[
            "pytest>=2.3",
            "pytools>=2020.3",
            "modepy>=2013.3",
            "arraycontext>=2021.1",
            "meshmode>=2020.2",
            "pyopencl>=2013.1",
            "pymbolic>=2013.2",
            "loopy>=2020.2.2",
            "cgen>=2013.1.2",
<<<<<<< HEAD
            "hjson",
            "gmsh",
            "import_resources; python_version<'3.7'"
=======
            "dataclasses>=0.7;python_version<='3.6'"
>>>>>>> a72da5f5
        ],
    )


if __name__ == "__main__":
    main()<|MERGE_RESOLUTION|>--- conflicted
+++ resolved
@@ -50,13 +50,10 @@
             "pymbolic>=2013.2",
             "loopy>=2020.2.2",
             "cgen>=2013.1.2",
-<<<<<<< HEAD
             "hjson",
             "gmsh",
             "import_resources; python_version<'3.7'"
-=======
             "dataclasses>=0.7;python_version<='3.6'"
->>>>>>> a72da5f5
         ],
     )
 
