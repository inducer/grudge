from __future__ import absolute_import
#!/usr/bin/env python
# -*- coding: utf-8 -*-


def main():
    from setuptools import setup, find_packages

    version_dict = {}
    init_filename = "grudge/version.py"
    exec(
        compile(open(init_filename, "r").read(), init_filename, "exec"),
        version_dict)

    setup(name="grudge",
          version=version_dict["VERSION_TEXT"],
          description=(
              "Discretize discontinuous Galerkin operators quickly, "
              "on heterogeneous hardware"),
          long_description=open("README.rst", "rt").read(),
          author="Andreas Kloeckner",
          author_email="inform@tiker.net",
          license="MIT",
          url="https://github.com/inducer/grudge",
          classifiers=[
              'Development Status :: 3 - Alpha',
              'Intended Audience :: Developers',
              'Intended Audience :: Other Audience',
              'Intended Audience :: Science/Research',
              'License :: OSI Approved :: MIT License',
              'Natural Language :: English',
              'Programming Language :: Python',

              'Programming Language :: Python :: 3',
              'Topic :: Scientific/Engineering',
              'Topic :: Scientific/Engineering :: Information Analysis',
              'Topic :: Scientific/Engineering :: Mathematics',
              'Topic :: Scientific/Engineering :: Visualization',
              'Topic :: Software Development :: Libraries',
              'Topic :: Utilities',
              ],

          package_data={
              "": ["*.hjson"]
          },
          packages=find_packages(),

          python_requires="~=3.6",
          install_requires=[
              "pytest>=2.3",
              "pytools>=2021.1",
              "modepy>=2013.3",
              "meshmode>=2021.1.1",
              "pyopencl>=2013.1",
              "pymbolic>=2013.2",
              "loopy>=2020.2.2",
              "cgen>=2013.1.2",
<<<<<<< HEAD
              "leap>=2019.1",
              "dagrt>=2019.1",
              "hjson",
              #"gmsh",
              "import_resources; python_version<'3.7'"
=======
>>>>>>> c7e79e50
              ])


if __name__ == '__main__':
    main()<|MERGE_RESOLUTION|>--- conflicted
+++ resolved
@@ -55,14 +55,11 @@
               "pymbolic>=2013.2",
               "loopy>=2020.2.2",
               "cgen>=2013.1.2",
-<<<<<<< HEAD
-              "leap>=2019.1",
-              "dagrt>=2019.1",
+              #"leap>=2019.1",
+              #"dagrt>=2019.1",
               "hjson",
               #"gmsh",
               "import_resources; python_version<'3.7'"
-=======
->>>>>>> c7e79e50
               ])
 
 
