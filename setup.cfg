[flake8]
ignore = E126,E127,E128,E123,E226,E241,E242,E265,W503,E402
max-line-length=85
exclude=
  grudge/models/gas_dynamics,
  grudge/models/burgers.py,
  grudge/models/pml.py,
  grudge/models/diffusion.py,
  grudge/models/nd_calculus.py,
  grudge/dt_finding.py

inline-quotes = "
docstring-quotes = """
multiline-quotes = """

<<<<<<< HEAD
per-file-ignores =
  grudge/loopy_dg_kernels/run_tests.py:N806, N803, N802
=======
# enable-flake8-bugbear

>>>>>>> c7e79e50
[mypy]
ignore_missing_imports = True

[mypy-grudge.models.gas_dynamics]
ignore_errors = True
<|MERGE_RESOLUTION|>--- conflicted
+++ resolved
@@ -13,13 +13,10 @@
 docstring-quotes = """
 multiline-quotes = """
 
-<<<<<<< HEAD
 per-file-ignores =
   grudge/loopy_dg_kernels/run_tests.py:N806, N803, N802
-=======
 # enable-flake8-bugbear
 
->>>>>>> c7e79e50
 [mypy]
 ignore_missing_imports = True
 
