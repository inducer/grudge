"""Minimal example of a grudge driver."""

__copyright__ = """
Copyright (C) 2020 Andreas Kloeckner
Copyright (C) 2021 University of Illinois Board of Trustees
"""

__license__ = """
Permission is hereby granted, free of charge, to any person obtaining a copy
of this software and associated documentation files (the "Software"), to deal
in the Software without restriction, including without limitation the rights
to use, copy, modify, merge, publish, distribute, sublicense, and/or sell
copies of the Software, and to permit persons to whom the Software is
furnished to do so, subject to the following conditions:

The above copyright notice and this permission notice shall be included in
all copies or substantial portions of the Software.

THE SOFTWARE IS PROVIDED "AS IS", WITHOUT WARRANTY OF ANY KIND, EXPRESS OR
IMPLIED, INCLUDING BUT NOT LIMITED TO THE WARRANTIES OF MERCHANTABILITY,
FITNESS FOR A PARTICULAR PURPOSE AND NONINFRINGEMENT. IN NO EVENT SHALL THE
AUTHORS OR COPYRIGHT HOLDERS BE LIABLE FOR ANY CLAIM, DAMAGES OR OTHER
LIABILITY, WHETHER IN AN ACTION OF CONTRACT, TORT OR OTHERWISE, ARISING FROM,
OUT OF OR IN CONNECTION WITH THE SOFTWARE OR THE USE OR OTHER DEALINGS IN
THE SOFTWARE.
"""


import numpy as np
import numpy.linalg as la  # noqa
import pyopencl as cl
import pyopencl.tools as cl_tools

from arraycontext import thaw
from grudge.array_context import PyOpenCLArrayContext

<<<<<<< HEAD
from grudge.grudge_array_context import GrudgeArrayContext
from meshmode.dof_array import thaw
=======
from pytools.obj_array import flat_obj_array
>>>>>>> 5143f74b

from meshmode.mesh import BTAG_ALL, BTAG_NONE  # noqa

from grudge.discretization import DiscretizationCollection
from grudge.dof_desc import DISCR_TAG_BASE, DISCR_TAG_QUAD, DOFDesc
from grudge.shortcuts import make_visualizer

import grudge.op as op

import logging
logger = logging.getLogger(__name__)


# {{{ wave equation bits

def wave_flux(dcoll, c, w_tpair):
    dd = w_tpair.dd
    dd_quad = dd.with_discr_tag(DISCR_TAG_QUAD)

    u = w_tpair[0]
    v = w_tpair[1:]

    normal = thaw(dcoll.normal(dd), u.int.array_context)

    flux_weak = flat_obj_array(
            np.dot(v.avg, normal),
            normal*u.avg,
            )

    # upwind
    flux_weak += flat_obj_array(
            0.5*(u.ext-u.int),
            0.5*normal*np.dot(normal, v.ext-v.int),
            )

    # FIXME this flux is only correct for continuous c
    dd_allfaces_quad = dd_quad.with_dtag("all_faces")
    c_quad = op.project(dcoll, "vol", dd_quad, c)
    flux_quad = op.project(dcoll, dd, dd_quad, flux_weak)

    return op.project(dcoll, dd_quad, dd_allfaces_quad, c_quad*flux_quad)


def wave_operator(dcoll, c, w):
    u = w[0]
    v = w[1:]

    dir_u = op.project(dcoll, "vol", BTAG_ALL, u)
    dir_v = op.project(dcoll, "vol", BTAG_ALL, v)
    dir_bval = flat_obj_array(dir_u, dir_v)
    dir_bc = flat_obj_array(-dir_u, dir_v)

    dd_quad = DOFDesc("vol", DISCR_TAG_QUAD)
    c_quad = op.project(dcoll, "vol", dd_quad, c)
    w_quad = op.project(dcoll, "vol", dd_quad, w)
    u_quad = w_quad[0]
    v_quad = w_quad[1:]

    dd_allfaces_quad = DOFDesc("all_faces", DISCR_TAG_QUAD)

    return (
        op.inverse_mass(
            dcoll,
            flat_obj_array(
                -op.weak_local_div(dcoll, dd_quad, c_quad*v_quad),
                -op.weak_local_grad(dcoll, dd_quad, c_quad*u_quad) \
                # pylint: disable=invalid-unary-operand-type
            ) + op.face_mass(
                dcoll,
                dd_allfaces_quad,
                wave_flux(
                    dcoll, c=c,
                    w_tpair=op.bdry_trace_pair(dcoll,
                                               BTAG_ALL,
                                               interior=dir_bval,
                                               exterior=dir_bc)
                ) + sum(
                    wave_flux(dcoll, c=c, w_tpair=tpair)
                    for tpair in op.interior_trace_pairs(dcoll, w)
                )
            )
        )
    )

# }}}


def rk4_step(y, t, h, f):
    k1 = f(t, y)
    k2 = f(t+h/2, y + h/2*k1)
    k3 = f(t+h/2, y + h/2*k2)
    k4 = f(t+h, y + h*k3)
    return y + h/6*(k1 + 2*k2 + 2*k3 + k4)


def estimate_rk4_timestep(actx, dcoll, c):
    from grudge.dt_utils import characteristic_lengthscales

    local_dts = characteristic_lengthscales(actx, dcoll) / c

    return op.nodal_min(dcoll, "vol", local_dts)


def bump(actx, dcoll, t=0, width=0.05, center=None):
    if center is None:
        center = np.array([0.2, 0.35, 0.1])

    center = center[:dcoll.dim]
    source_omega = 3

    nodes = thaw(dcoll.nodes(), actx)
    center_dist = flat_obj_array([
        nodes[i] - center[i]
        for i in range(dcoll.dim)
        ])

    return (
        np.cos(source_omega*t)
        * actx.np.exp(
            -np.dot(center_dist, center_dist)
            / width**2))


def main(ctx_factory, dim=2, order=3, visualize=False):
    cl_ctx = ctx_factory()
    queue = cl.CommandQueue(cl_ctx)
<<<<<<< HEAD
    actx = GrudgeArrayContext(queue)
=======
    actx = PyOpenCLArrayContext(
        queue,
        allocator=cl_tools.MemoryPool(cl_tools.ImmediateAllocator(queue)),
        force_device_scalars=True,
    )
>>>>>>> 5143f74b

    nel_1d = 16
    from meshmode.mesh.generation import generate_regular_rect_mesh
    mesh = generate_regular_rect_mesh(
            a=(-0.5,)*dim,
            b=(0.5,)*dim,
            nelements_per_axis=(nel_1d,)*dim)

    logger.info("%d elements", mesh.nelements)

    from meshmode.discretization.poly_element import \
            QuadratureSimplexGroupFactory, \
            default_simplex_group_factory
    dcoll = DiscretizationCollection(
        actx, mesh,
        discr_tag_to_group_factory={
            DISCR_TAG_BASE: default_simplex_group_factory(base_dim=dim, order=order),
            DISCR_TAG_QUAD: QuadratureSimplexGroupFactory(3*order),
        }
    )

    # bounded above by 1
    c = 0.2 + 0.8*bump(actx, dcoll, center=np.zeros(3), width=0.5)
    dt = 0.5 * estimate_rk4_timestep(actx, dcoll, c=1)

    fields = flat_obj_array(
            bump(actx, dcoll, ),
            [dcoll.zeros(actx) for i in range(dcoll.dim)]
            )

    vis = make_visualizer(dcoll)

    def rhs(t, w):
        return wave_operator(dcoll, c=c, w=w)

    logger.info("dt = %g", dt)

    t = 0
    t_final = 3
    istep = 0
    while t < t_final:
        fields = rk4_step(fields, t, dt, rhs)

        if istep % 10 == 0:
            logger.info(f"step: {istep} t: {t} "
                        f"L2: {op.norm(dcoll, fields[0], 2)} "
                        f"Linf: {op.norm(dcoll, fields[0], np.inf)} "
                        f"sol max: {op.nodal_max(dcoll, 'vol', fields[0])} "
                        f"sol min: {op.nodal_min(dcoll, 'vol', fields[0])}")
            if visualize:
                vis.write_vtk_file(
                    f"fld-wave-eager-var-velocity-{istep:04d}.vtu",
                    [
                        ("c", c),
                        ("u", fields[0]),
                        ("v", fields[1:]),
                    ]
                )

        t += dt
        istep += 1

        # NOTE: These are here to ensure the solution is bounded for the
        # time interval specified
        assert op.norm(dcoll, fields[0], 2) < 1


if __name__ == "__main__":
    import argparse

    parser = argparse.ArgumentParser()
    parser.add_argument("--dim", default=2, type=int)
    parser.add_argument("--order", default=3, type=int)
    parser.add_argument("--visualize", action="store_true")
    args = parser.parse_args()

    logging.basicConfig(level=logging.INFO)
    main(cl.create_some_context,
         dim=args.dim,
         order=args.order,
         visualize=args.visualize)

# vim: foldmethod=marker<|MERGE_RESOLUTION|>--- conflicted
+++ resolved
@@ -34,12 +34,9 @@
 from arraycontext import thaw
 from grudge.array_context import PyOpenCLArrayContext
 
-<<<<<<< HEAD
 from grudge.grudge_array_context import GrudgeArrayContext
 from meshmode.dof_array import thaw
-=======
 from pytools.obj_array import flat_obj_array
->>>>>>> 5143f74b
 
 from meshmode.mesh import BTAG_ALL, BTAG_NONE  # noqa
 
@@ -166,15 +163,12 @@
 def main(ctx_factory, dim=2, order=3, visualize=False):
     cl_ctx = ctx_factory()
     queue = cl.CommandQueue(cl_ctx)
-<<<<<<< HEAD
-    actx = GrudgeArrayContext(queue)
-=======
+    #actx = GrudgeArrayContext(queue)
     actx = PyOpenCLArrayContext(
         queue,
         allocator=cl_tools.MemoryPool(cl_tools.ImmediateAllocator(queue)),
         force_device_scalars=True,
     )
->>>>>>> 5143f74b
 
     nel_1d = 16
     from meshmode.mesh.generation import generate_regular_rect_mesh
