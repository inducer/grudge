__copyright__ = """
Copyright (C) 2020 Andreas Kloeckner
Copyright (C) 2021 University of Illinois Board of Trustees
"""

__license__ = """
Permission is hereby granted, free of charge, to any person obtaining a copy
of this software and associated documentation files (the "Software"), to deal
in the Software without restriction, including without limitation the rights
to use, copy, modify, merge, publish, distribute, sublicense, and/or sell
copies of the Software, and to permit persons to whom the Software is
furnished to do so, subject to the following conditions:

The above copyright notice and this permission notice shall be included in
all copies or substantial portions of the Software.

THE SOFTWARE IS PROVIDED "AS IS", WITHOUT WARRANTY OF ANY KIND, EXPRESS OR
IMPLIED, INCLUDING BUT NOT LIMITED TO THE WARRANTIES OF MERCHANTABILITY,
FITNESS FOR A PARTICULAR PURPOSE AND NONINFRINGEMENT. IN NO EVENT SHALL THE
AUTHORS OR COPYRIGHT HOLDERS BE LIABLE FOR ANY CLAIM, DAMAGES OR OTHER
LIABILITY, WHETHER IN AN ACTION OF CONTRACT, TORT OR OTHERWISE, ARISING FROM,
OUT OF OR IN CONNECTION WITH THE SOFTWARE OR THE USE OR OTHER DEALINGS IN
THE SOFTWARE.
"""


import numpy as np
import numpy.linalg as la  # noqa
import pyopencl as cl
import pyopencl.tools as cl_tools

from arraycontext import (
    thaw, freeze,
    with_container_arithmetic,
    dataclass_array_container
)
from grudge.array_context import (
    MPISingleGridWorkBalancingPytatoArrayContext, PyOpenCLArrayContext)

from dataclasses import dataclass

from pytools.obj_array import flat_obj_array, make_obj_array

from meshmode.dof_array import DOFArray
from meshmode.mesh import BTAG_ALL, BTAG_NONE  # noqa

from grudge.dof_desc import as_dofdesc, DOFDesc, DISCR_TAG_BASE, DISCR_TAG_QUAD
from grudge.trace_pair import TracePair
from grudge.discretization import DiscretizationCollection
from grudge.shortcuts import make_visualizer, rk4_step

import grudge.op as op

import logging
logger = logging.getLogger(__name__)

from mpi4py import MPI


# {{{ wave equation bits

@with_container_arithmetic(bcast_obj_array=True, rel_comparison=True)
@dataclass_array_container
@dataclass(frozen=True)
class WaveState:
    u: DOFArray
    v: np.ndarray  # [object array]

    def __post_init__(self):
        assert isinstance(self.v, np.ndarray) and self.v.dtype.char == "O"

    @property
    def array_context(self):
        return self.u.array_context


def wave_flux(dcoll, c, w_tpair):
    u = w_tpair.u
    v = w_tpair.v
    dd = w_tpair.dd

    normal = thaw(dcoll.normal(dd), u.int.array_context)

    flux_weak = WaveState(
        u=v.avg @ normal,
        v=u.avg * normal
    )

    # upwind
    v_jump = v.diff @ normal
    flux_weak += WaveState(
        u=0.5 * u.diff,
        v=0.5 * v_jump * normal,
    )

    return op.project(dcoll, dd, dd.with_dtag("all_faces"), c*flux_weak)


def wave_operator(dcoll, c, w, quad_tag=None):
    dd_base = as_dofdesc("vol")
    dd_vol = DOFDesc("vol", quad_tag)
    dd_faces = DOFDesc("all_faces", quad_tag)
    dd_btag = as_dofdesc(BTAG_ALL).with_discr_tag(quad_tag)

<<<<<<< HEAD
class _WaveStateTag:
    pass


def wave_operator(dcoll, c, w):
    u = w.u
    v = w.v
=======
    def interp_to_surf_quad(utpair):
        local_dd = utpair.dd
        local_dd_quad = local_dd.with_discr_tag(quad_tag)
        return TracePair(
            local_dd_quad,
            interior=op.project(dcoll, local_dd, local_dd_quad, utpair.int),
            exterior=op.project(dcoll, local_dd, local_dd_quad, utpair.ext)
        )
>>>>>>> f3d986bb

    w_quad = op.project(dcoll, dd_base, dd_vol, w)
    u = w_quad.u
    v = w_quad.v

    dir_w = op.project(dcoll, dd_base, dd_btag, w)
    dir_u = dir_w.u
    dir_v = dir_w.v
    dir_bval = WaveState(u=dir_u, v=dir_v)
    dir_bc = WaveState(u=-dir_u, v=dir_v)

    return (
        op.inverse_mass(
            dcoll,
            WaveState(
                u=-c*op.weak_local_div(dcoll, dd_vol, v),
                v=-c*op.weak_local_grad(dcoll, dd_vol, u)
            )
            + op.face_mass(
                dcoll,
                dd_faces,
                wave_flux(
                    dcoll, c=c,
                    w_tpair=op.bdry_trace_pair(dcoll,
                                               dd_btag,
                                               interior=dir_bval,
                                               exterior=dir_bc)
                ) + sum(
<<<<<<< HEAD
                    wave_flux(dcoll, c=c, w_tpair=tpair)
                    for tpair in op.interior_trace_pairs(
                        dcoll, w, tag=_WaveStateTag)
=======
                    wave_flux(dcoll, c=c, w_tpair=interp_to_surf_quad(tpair))
                    for tpair in op.interior_trace_pairs(dcoll, w)
>>>>>>> f3d986bb
                )
            )
        )
    )

# }}}


def estimate_rk4_timestep(actx, dcoll, c):
    from grudge.dt_utils import characteristic_lengthscales

    local_dts = characteristic_lengthscales(actx, dcoll) / c

    return op.nodal_min(dcoll, "vol", local_dts)


def bump(actx, dcoll, t=0):
    source_center = np.array([0.2, 0.35, 0.1])[:dcoll.dim]
    source_width = 0.05
    source_omega = 3

    nodes = thaw(dcoll.nodes(), actx)
    center_dist = flat_obj_array([
        nodes[i] - source_center[i]
        for i in range(dcoll.dim)
        ])

    return (
        np.cos(source_omega*t)
        * actx.np.exp(
            -np.dot(center_dist, center_dist)
            / source_width**2))


def main(ctx_factory, dim=2, order=3,
         visualize=False, lazy=False, use_quad=False, use_nonaffine_mesh=False):
    cl_ctx = ctx_factory()
    queue = cl.CommandQueue(cl_ctx)

    comm = MPI.COMM_WORLD
    num_parts = comm.Get_size()

    if lazy:
        actx = MPISingleGridWorkBalancingPytatoArrayContext(comm, queue,
                mpi_base_tag=12345)
    else:
        actx = PyOpenCLArrayContext(
            queue,
            allocator=cl_tools.MemoryPool(cl_tools.ImmediateAllocator(queue)),
            force_device_scalars=True,
        )

    from meshmode.distributed import MPIMeshDistributor, get_partition_by_pymetis
    mesh_dist = MPIMeshDistributor(comm)

    nel_1d = 16

    if mesh_dist.is_mananger_rank():
        if use_nonaffine_mesh:
            from meshmode.mesh.generation import generate_warped_rect_mesh
            # FIXME: *generate_warped_rect_mesh* in meshmode warps a
            # rectangle domain with hard-coded vertices at (-0.5,)*dim
            # and (0.5,)*dim. Should extend the function interface to allow
            # for specifying the end points directly.
            mesh = generate_warped_rect_mesh(dim=dim, order=order,
                                             nelements_side=nel_1d)
        else:
            from meshmode.mesh.generation import generate_regular_rect_mesh
            mesh = generate_regular_rect_mesh(
                    a=(-0.5,)*dim,
                    b=(0.5,)*dim,
                    nelements_per_axis=(nel_1d,)*dim)

        logger.info("%d elements", mesh.nelements)

        part_per_element = get_partition_by_pymetis(mesh, num_parts)

        local_mesh = mesh_dist.send_mesh_parts(mesh, part_per_element, num_parts)

        del mesh

    else:
        local_mesh = mesh_dist.receive_mesh_part()

    from meshmode.discretization.poly_element import \
            QuadratureSimplexGroupFactory, \
            default_simplex_group_factory
    dcoll = DiscretizationCollection(
        actx, local_mesh,
        discr_tag_to_group_factory={
            DISCR_TAG_BASE: default_simplex_group_factory(base_dim=dim, order=order),
            # High-order quadrature to integrate inner products of polynomials
            # on warped geometry exactly (metric terms are also polynomial)
            DISCR_TAG_QUAD: QuadratureSimplexGroupFactory(3*order),
        }
    )

    if use_quad:
        quad_tag = DISCR_TAG_QUAD
    else:
        quad_tag = None

    fields = WaveState(
        u=bump(actx, dcoll),
        v=make_obj_array([dcoll.zeros(actx) for i in range(dcoll.dim)])
    )

    c = 1
    dt = actx.to_numpy(0.45 * estimate_rk4_timestep(actx, dcoll, c))

    vis = make_visualizer(dcoll)

    def rhs(t, w):
        return wave_operator(dcoll, c=c, w=w, quad_tag=quad_tag)

    compiled_rhs = actx.compile(rhs)

    if comm.rank == 0:
        logger.info("dt = %g", dt)

    import time
    start = time.time()

    t = 0
    t_final = 3
    istep = 0
    while t < t_final:
        start = time.time()
        if lazy:
            fields = thaw(freeze(fields, actx), actx)

        fields = rk4_step(fields, t, dt, compiled_rhs)

        l2norm = actx.to_numpy(op.norm(dcoll, fields.u, 2))

        if istep % 10 == 0:
            stop = time.time()
            linfnorm = actx.to_numpy(op.norm(dcoll, fields.u, np.inf))
            nodalmax = actx.to_numpy(op.nodal_max(dcoll, "vol", fields.u))
            nodalmin = actx.to_numpy(op.nodal_min(dcoll, "vol", fields.u))
            if comm.rank == 0:
                logger.info(f"step: {istep} t: {t} "
                            f"L2: {l2norm} "
                            f"Linf: {linfnorm} "
                            f"sol max: {nodalmax} "
                            f"sol min: {nodalmin} "
                            f"wall: {stop-start} ")
            if visualize:
                vis.write_parallel_vtk_file(
                    comm,
                    f"fld-wave-eager-mpi-{{rank:03d}}-{istep:04d}.vtu",
                    [
                        ("u", fields.u),
                        ("v", fields.v),
                    ]
                )
            start = stop

        t += dt
        istep += 1

        # NOTE: These are here to ensure the solution is bounded for the
        # time interval specified
        assert l2norm < 1


if __name__ == "__main__":
    import argparse

    parser = argparse.ArgumentParser()
    parser.add_argument("--dim", default=2, type=int)
    parser.add_argument("--order", default=3, type=int)
    parser.add_argument("--visualize", action="store_true")
    parser.add_argument("--lazy", action="store_true",
                        help="switch to a lazy computation mode")
    parser.add_argument("--quad", action="store_true")
    parser.add_argument("--nonaffine", action="store_true")

    args = parser.parse_args()

    logging.basicConfig(level=logging.INFO)
    main(cl.create_some_context,
         dim=args.dim,
         order=args.order,
         visualize=args.visualize,
         lazy=args.lazy,
         use_quad=args.quad,
         use_nonaffine_mesh=args.nonaffine)

# vim: foldmethod=marker<|MERGE_RESOLUTION|>--- conflicted
+++ resolved
@@ -96,21 +96,16 @@
     return op.project(dcoll, dd, dd.with_dtag("all_faces"), c*flux_weak)
 
 
+class _WaveStateTag:
+    pass
+
+
 def wave_operator(dcoll, c, w, quad_tag=None):
     dd_base = as_dofdesc("vol")
     dd_vol = DOFDesc("vol", quad_tag)
     dd_faces = DOFDesc("all_faces", quad_tag)
     dd_btag = as_dofdesc(BTAG_ALL).with_discr_tag(quad_tag)
 
-<<<<<<< HEAD
-class _WaveStateTag:
-    pass
-
-
-def wave_operator(dcoll, c, w):
-    u = w.u
-    v = w.v
-=======
     def interp_to_surf_quad(utpair):
         local_dd = utpair.dd
         local_dd_quad = local_dd.with_discr_tag(quad_tag)
@@ -119,7 +114,6 @@
             interior=op.project(dcoll, local_dd, local_dd_quad, utpair.int),
             exterior=op.project(dcoll, local_dd, local_dd_quad, utpair.ext)
         )
->>>>>>> f3d986bb
 
     w_quad = op.project(dcoll, dd_base, dd_vol, w)
     u = w_quad.u
@@ -148,14 +142,8 @@
                                                interior=dir_bval,
                                                exterior=dir_bc)
                 ) + sum(
-<<<<<<< HEAD
-                    wave_flux(dcoll, c=c, w_tpair=tpair)
-                    for tpair in op.interior_trace_pairs(
-                        dcoll, w, tag=_WaveStateTag)
-=======
                     wave_flux(dcoll, c=c, w_tpair=interp_to_surf_quad(tpair))
-                    for tpair in op.interior_trace_pairs(dcoll, w)
->>>>>>> f3d986bb
+                    for tpair in op.interior_trace_pairs(dcoll, w, tag=_WaveStateTag)
                 )
             )
         )
