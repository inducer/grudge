"""Minimal example of a grudge driver."""

__copyright__ = """
Copyright (C) 2020 Andreas Kloeckner
Copyright (C) 2021 University of Illinois Board of Trustees
"""

__license__ = """
Permission is hereby granted, free of charge, to any person obtaining a copy
of this software and associated documentation files (the "Software"), to deal
in the Software without restriction, including without limitation the rights
to use, copy, modify, merge, publish, distribute, sublicense, and/or sell
copies of the Software, and to permit persons to whom the Software is
furnished to do so, subject to the following conditions:

The above copyright notice and this permission notice shall be included in
all copies or substantial portions of the Software.

THE SOFTWARE IS PROVIDED "AS IS", WITHOUT WARRANTY OF ANY KIND, EXPRESS OR
IMPLIED, INCLUDING BUT NOT LIMITED TO THE WARRANTIES OF MERCHANTABILITY,
FITNESS FOR A PARTICULAR PURPOSE AND NONINFRINGEMENT. IN NO EVENT SHALL THE
AUTHORS OR COPYRIGHT HOLDERS BE LIABLE FOR ANY CLAIM, DAMAGES OR OTHER
LIABILITY, WHETHER IN AN ACTION OF CONTRACT, TORT OR OTHERWISE, ARISING FROM,
OUT OF OR IN CONNECTION WITH THE SOFTWARE OR THE USE OR OTHER DEALINGS IN
THE SOFTWARE.
"""


import numpy as np
import numpy.linalg as la  # noqa
import pyopencl as cl
import pyopencl.tools as cl_tools

<<<<<<< HEAD
from arraycontext import thaw, freeze
from grudge.array_context import MPISingleGridWorkBalancingPytatoArrayContext, PyOpenCLArrayContext
=======
from arraycontext import (
    thaw, freeze,
    with_container_arithmetic,
    dataclass_array_container
)
from grudge.array_context import PytatoPyOpenCLArrayContext, PyOpenCLArrayContext
>>>>>>> bc521dea

from dataclasses import dataclass

from pytools.obj_array import flat_obj_array, make_obj_array

from meshmode.dof_array import DOFArray
from meshmode.mesh import BTAG_ALL, BTAG_NONE  # noqa

from grudge.discretization import DiscretizationCollection
from grudge.shortcuts import make_visualizer

import grudge.op as op

import logging
logger = logging.getLogger(__name__)

from mpi4py import MPI


# {{{ wave equation bits

@with_container_arithmetic(bcast_obj_array=True, rel_comparison=True)
@dataclass_array_container
@dataclass(frozen=True)
class WaveState:
    u: DOFArray
    v: np.ndarray  # [object array]

    def __post_init__(self):
        assert isinstance(self.v, np.ndarray) and self.v.dtype.char == "O"

    @property
    def array_context(self):
        return self.u.array_context


def wave_flux(dcoll, c, w_tpair):
    u = w_tpair.u
    v = w_tpair.v

    normal = thaw(dcoll.normal(w_tpair.dd), u.int.array_context)

    flux_weak = WaveState(
        u=v.avg @ normal,
        v=u.avg * normal
    )

    # upwind
    v_jump = v.diff @ normal
    flux_weak += WaveState(
        u=0.5 * u.diff,
        v=0.5 * v_jump * normal,
    )

    return op.project(dcoll, w_tpair.dd, "all_faces", c*flux_weak)


def wave_operator(dcoll, c, w):
    u = w.u
    v = w.v

    dir_w = op.project(dcoll, "vol", BTAG_ALL, w)
    dir_u = dir_w.u
    dir_v = dir_w.v
    dir_bval = WaveState(u=dir_u, v=dir_v)
    dir_bc = WaveState(u=-dir_u, v=dir_v)

    return (
        op.inverse_mass(
            dcoll,
            WaveState(
                u=-c*op.weak_local_div(dcoll, v),
                v=-c*op.weak_local_grad(dcoll, u)
            )
            + op.face_mass(
                dcoll,
                wave_flux(
                    dcoll, c=c,
                    w_tpair=op.bdry_trace_pair(dcoll,
                                               BTAG_ALL,
                                               interior=dir_bval,
                                               exterior=dir_bc)
                ) + sum(
                    wave_flux(dcoll, c=c, w_tpair=tpair)
                    for tpair in op.interior_trace_pairs(dcoll, w)
                )
            )
        )
    )

# }}}


def rk4_step(y, t, h, f):
    k1 = f(t, y)
    k2 = f(t+h/2, y + h/2*k1)
    k3 = f(t+h/2, y + h/2*k2)
    k4 = f(t+h, y + h*k3)
    return y + h/6*(k1 + 2*k2 + 2*k3 + k4)


def estimate_rk4_timestep(actx, dcoll, c):
    from grudge.dt_utils import characteristic_lengthscales

    local_dts = characteristic_lengthscales(actx, dcoll) / c

    return op.nodal_min(dcoll, "vol", local_dts)


def bump(actx, dcoll, t=0):
    source_center = np.array([0.2, 0.35, 0.1])[:dcoll.dim]
    source_width = 0.05
    source_omega = 3

    nodes = thaw(dcoll.nodes(), actx)
    center_dist = flat_obj_array([
        nodes[i] - source_center[i]
        for i in range(dcoll.dim)
        ])

    return (
        np.cos(source_omega*t)
        * actx.np.exp(
            -np.dot(center_dist, center_dist)
            / source_width**2))


def main(ctx_factory, dim=2, order=3, visualize=False, lazy=False):
    cl_ctx = ctx_factory()
    queue = cl.CommandQueue(cl_ctx)

    comm = MPI.COMM_WORLD
    num_parts = comm.Get_size()

    if lazy:
        actx = MPISingleGridWorkBalancingPytatoArrayContext(comm, queue)
    else:
        actx = PyOpenCLArrayContext(
            queue,
            allocator=cl_tools.MemoryPool(cl_tools.ImmediateAllocator(queue)),
            force_device_scalars=True,
        )

    from meshmode.distributed import MPIMeshDistributor, get_partition_by_pymetis
    mesh_dist = MPIMeshDistributor(comm)

    nel_1d = 16

    if mesh_dist.is_mananger_rank():
        from meshmode.mesh.generation import generate_regular_rect_mesh
        mesh = generate_regular_rect_mesh(
                a=(-0.5,)*dim,
                b=(0.5,)*dim,
                nelements_per_axis=(nel_1d,)*dim)

        logger.info("%d elements", mesh.nelements)

        part_per_element = get_partition_by_pymetis(mesh, num_parts)

        local_mesh = mesh_dist.send_mesh_parts(mesh, part_per_element, num_parts)

        del mesh

    else:
        local_mesh = mesh_dist.receive_mesh_part()

    dcoll = DiscretizationCollection(actx, local_mesh, order=order,
                    mpi_communicator=comm)

    fields = WaveState(
        u=bump(actx, dcoll),
        v=make_obj_array([dcoll.zeros(actx) for i in range(dcoll.dim)])
    )

    c = 1
    dt = actx.to_numpy(0.45 * estimate_rk4_timestep(actx, dcoll, c))

    vis = make_visualizer(dcoll)

    def rhs(t, w):
        return wave_operator(dcoll, c=c, w=w)

    compiled_rhs = actx.compile(rhs)

    if comm.rank == 0:
        logger.info("dt = %g", dt)

    import time
    start = time.time()

    t = 0
    t_final = 3
    istep = 0
    while t < t_final:
        start = time.time()
        if lazy:
            fields = thaw(freeze(fields, actx), actx)

        fields = rk4_step(fields, t, dt, compiled_rhs)

        l2norm = actx.to_numpy(op.norm(dcoll, fields.u, 2))

        if istep % 10 == 0:
            stop = time.time()
<<<<<<< HEAD
            linfnorm = actx.to_numpy(op.norm(dcoll, fields[0], np.inf))
            nodalmax = actx.to_numpy(op.nodal_max(dcoll, "vol", fields[0]))
            nodalmin = actx.to_numpy(op.nodal_min(dcoll, "vol", fields[0]))
=======
            linfnorm = actx.to_numpy(op.norm(dcoll, fields.u, np.inf))
            nodalmax = actx.to_numpy(op.nodal_max(dcoll, "vol", fields.u))
            nodalmin = actx.to_numpy(op.nodal_min(dcoll, "vol", fields.u))
>>>>>>> bc521dea
            if comm.rank == 0:
                logger.info(f"step: {istep} t: {t} "
                            f"L2: {l2norm} "
                            f"Linf: {linfnorm} "
                            f"sol max: {nodalmax} "
                            f"sol min: {nodalmin} "
                            f"wall: {stop-start} ")
            if visualize:
                vis.write_parallel_vtk_file(
                    comm,
                    f"fld-wave-eager-mpi-{{rank:03d}}-{istep:04d}.vtu",
                    [
                        ("u", fields.u),
                        ("v", fields.v),
                    ]
                )
            start = stop

        t += dt
        istep += 1

        # NOTE: These are here to ensure the solution is bounded for the
        # time interval specified
        assert l2norm < 1


if __name__ == "__main__":
    import argparse

    parser = argparse.ArgumentParser()
    parser.add_argument("--dim", default=2, type=int)
    parser.add_argument("--order", default=3, type=int)
    parser.add_argument("--visualize", action="store_true")
    parser.add_argument("--lazy", action="store_true",
                        help="switch to a lazy computation mode")

    args = parser.parse_args()

    logging.basicConfig(level=logging.INFO)
    main(cl.create_some_context,
         dim=args.dim,
         order=args.order,
         visualize=args.visualize,
         lazy=args.lazy)

# vim: foldmethod=marker<|MERGE_RESOLUTION|>--- conflicted
+++ resolved
@@ -31,17 +31,12 @@
 import pyopencl as cl
 import pyopencl.tools as cl_tools
 
-<<<<<<< HEAD
-from arraycontext import thaw, freeze
-from grudge.array_context import MPISingleGridWorkBalancingPytatoArrayContext, PyOpenCLArrayContext
-=======
 from arraycontext import (
     thaw, freeze,
     with_container_arithmetic,
     dataclass_array_container
 )
-from grudge.array_context import PytatoPyOpenCLArrayContext, PyOpenCLArrayContext
->>>>>>> bc521dea
+from grudge.array_context import MPISingleGridWorkBalancingPytatoArrayContext, PyOpenCLArrayContext
 
 from dataclasses import dataclass
 
@@ -246,15 +241,9 @@
 
         if istep % 10 == 0:
             stop = time.time()
-<<<<<<< HEAD
-            linfnorm = actx.to_numpy(op.norm(dcoll, fields[0], np.inf))
-            nodalmax = actx.to_numpy(op.nodal_max(dcoll, "vol", fields[0]))
-            nodalmin = actx.to_numpy(op.nodal_min(dcoll, "vol", fields[0]))
-=======
             linfnorm = actx.to_numpy(op.norm(dcoll, fields.u, np.inf))
             nodalmax = actx.to_numpy(op.nodal_max(dcoll, "vol", fields.u))
             nodalmin = actx.to_numpy(op.nodal_min(dcoll, "vol", fields.u))
->>>>>>> bc521dea
             if comm.rank == 0:
                 logger.info(f"step: {istep} t: {t} "
                             f"L2: {l2norm} "
