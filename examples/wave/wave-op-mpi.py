"""Minimal example of a grudge driver."""

__copyright__ = """
Copyright (C) 2020 Andreas Kloeckner
Copyright (C) 2021 University of Illinois Board of Trustees
"""

__license__ = """
Permission is hereby granted, free of charge, to any person obtaining a copy
of this software and associated documentation files (the "Software"), to deal
in the Software without restriction, including without limitation the rights
to use, copy, modify, merge, publish, distribute, sublicense, and/or sell
copies of the Software, and to permit persons to whom the Software is
furnished to do so, subject to the following conditions:

The above copyright notice and this permission notice shall be included in
all copies or substantial portions of the Software.

THE SOFTWARE IS PROVIDED "AS IS", WITHOUT WARRANTY OF ANY KIND, EXPRESS OR
IMPLIED, INCLUDING BUT NOT LIMITED TO THE WARRANTIES OF MERCHANTABILITY,
FITNESS FOR A PARTICULAR PURPOSE AND NONINFRINGEMENT. IN NO EVENT SHALL THE
AUTHORS OR COPYRIGHT HOLDERS BE LIABLE FOR ANY CLAIM, DAMAGES OR OTHER
LIABILITY, WHETHER IN AN ACTION OF CONTRACT, TORT OR OTHERWISE, ARISING FROM,
OUT OF OR IN CONNECTION WITH THE SOFTWARE OR THE USE OR OTHER DEALINGS IN
THE SOFTWARE.
"""


import numpy as np
import numpy.linalg as la  # noqa
import pyopencl as cl
import pyopencl.tools as cl_tools

<<<<<<< HEAD
from arraycontext import (
    thaw,
    with_container_arithmetic,
    dataclass_array_container
)
from grudge.array_context import PyOpenCLArrayContext
=======
from arraycontext import thaw, freeze
from grudge.array_context import PytatoPyOpenCLArrayContext, PyOpenCLArrayContext
>>>>>>> 29e2256b

from dataclasses import dataclass

from pytools.obj_array import flat_obj_array, make_obj_array

from meshmode.dof_array import DOFArray
from meshmode.mesh import BTAG_ALL, BTAG_NONE  # noqa

from grudge.discretization import DiscretizationCollection
from grudge.shortcuts import make_visualizer

import grudge.op as op

import logging
logger = logging.getLogger(__name__)

from mpi4py import MPI


# {{{ wave equation bits

@with_container_arithmetic(bcast_obj_array=True, rel_comparison=True)
@dataclass_array_container
@dataclass(frozen=True)
class WaveState:
    u: DOFArray
    v: np.ndarray  # [object array]

    def __post_init__(self):
        assert isinstance(self.v, np.ndarray) and self.v.dtype.char == "O"

    @property
    def array_context(self):
        return self.u.array_context


def wave_flux(dcoll, c, w_tpair):
    u = w_tpair.u
    v = w_tpair.v

    normal = thaw(dcoll.normal(w_tpair.dd), u.int.array_context)

    flux_weak = WaveState(
        u=v.avg @ normal,
        v=u.avg * normal
    )

    # upwind
    v_jump = v.diff @ normal
    flux_weak += WaveState(
        u=0.5 * u.diff,
        v=0.5 * v_jump * normal,
    )

    return op.project(dcoll, w_tpair.dd, "all_faces", c*flux_weak)


def wave_operator(dcoll, c, w):
    u = w.u
    v = w.v

    dir_w = op.project(dcoll, "vol", BTAG_ALL, w)
    dir_u = dir_w.u
    dir_v = dir_w.v
    dir_bval = WaveState(u=dir_u, v=dir_v)
    dir_bc = WaveState(u=-dir_u, v=dir_v)

    return (
        op.inverse_mass(
            dcoll,
            WaveState(
                u=-c*op.weak_local_div(dcoll, v),
                v=-c*op.weak_local_grad(dcoll, u)
            )
            + op.face_mass(
                dcoll,
                wave_flux(
                    dcoll, c=c,
                    w_tpair=op.bdry_trace_pair(dcoll,
                                               BTAG_ALL,
                                               interior=dir_bval,
                                               exterior=dir_bc)
                ) + sum(
                    wave_flux(dcoll, c=c, w_tpair=tpair)
                    for tpair in op.interior_trace_pairs(dcoll, w)
                )
            )
        )
    )

# }}}


def rk4_step(y, t, h, f):
    k1 = f(t, y)
    k2 = f(t+h/2, y + h/2*k1)
    k3 = f(t+h/2, y + h/2*k2)
    k4 = f(t+h, y + h*k3)
    return y + h/6*(k1 + 2*k2 + 2*k3 + k4)


def estimate_rk4_timestep(actx, dcoll, c):
    from grudge.dt_utils import characteristic_lengthscales

    local_dts = characteristic_lengthscales(actx, dcoll) / c

    return op.nodal_min(dcoll, "vol", local_dts)


def bump(actx, dcoll, t=0):
    source_center = np.array([0.2, 0.35, 0.1])[:dcoll.dim]
    source_width = 0.05
    source_omega = 3

    nodes = thaw(dcoll.nodes(), actx)
    center_dist = flat_obj_array([
        nodes[i] - source_center[i]
        for i in range(dcoll.dim)
        ])

    return (
        np.cos(source_omega*t)
        * actx.np.exp(
            -np.dot(center_dist, center_dist)
            / source_width**2))


def main(ctx_factory, dim=2, order=3, visualize=False, lazy=False):
    cl_ctx = ctx_factory()
    queue = cl.CommandQueue(cl_ctx)

    if lazy:
        actx = PytatoPyOpenCLArrayContext(queue)
    else:
        actx = PyOpenCLArrayContext(
            queue,
            allocator=cl_tools.MemoryPool(cl_tools.ImmediateAllocator(queue)),
            force_device_scalars=True,
        )

    comm = MPI.COMM_WORLD
    num_parts = comm.Get_size()

    from meshmode.distributed import MPIMeshDistributor, get_partition_by_pymetis
    mesh_dist = MPIMeshDistributor(comm)

    nel_1d = 16

    if mesh_dist.is_mananger_rank():
        from meshmode.mesh.generation import generate_regular_rect_mesh
        mesh = generate_regular_rect_mesh(
                a=(-0.5,)*dim,
                b=(0.5,)*dim,
                nelements_per_axis=(nel_1d,)*dim)

        logger.info("%d elements", mesh.nelements)

        part_per_element = get_partition_by_pymetis(mesh, num_parts)

        local_mesh = mesh_dist.send_mesh_parts(mesh, part_per_element, num_parts)

        del mesh

    else:
        local_mesh = mesh_dist.receive_mesh_part()

    dcoll = DiscretizationCollection(actx, local_mesh, order=order,
                    mpi_communicator=comm)

    fields = WaveState(
        u=bump(actx, dcoll),
        v=make_obj_array([dcoll.zeros(actx) for i in range(dcoll.dim)])
    )

    c = 1
    dt = actx.to_numpy(0.45 * estimate_rk4_timestep(actx, dcoll, c))

    vis = make_visualizer(dcoll)

    def rhs(t, w):
        return wave_operator(dcoll, c=c, w=w)

    compiled_rhs = actx.compile(rhs)

    if comm.rank == 0:
        logger.info("dt = %g", dt)

    t = 0
    t_final = 3
    istep = 0
    while t < t_final:
        if lazy:
            fields = thaw(freeze(fields, actx), actx)

        fields = rk4_step(fields, t, dt, compiled_rhs)

        l2norm = actx.to_numpy(op.norm(dcoll, fields.u, 2))

        if istep % 10 == 0:
            linfnorm = actx.to_numpy(op.norm(dcoll, fields.u, np.inf))
            nodalmax = actx.to_numpy(op.nodal_max(dcoll, "vol", fields.u))
            nodalmin = actx.to_numpy(op.nodal_min(dcoll, "vol", fields.u))
            if comm.rank == 0:
                logger.info(f"step: {istep} t: {t} "
                            f"L2: {l2norm} "
                            f"Linf: {linfnorm} "
                            f"sol max: {nodalmax} "
                            f"sol min: {nodalmin}")
            if visualize:
                vis.write_parallel_vtk_file(
                    comm,
                    f"fld-wave-eager-mpi-{{rank:03d}}-{istep:04d}.vtu",
                    [
                        ("u", fields.u),
                        ("v", fields.v),
                    ]
                )

        t += dt
        istep += 1

        # NOTE: These are here to ensure the solution is bounded for the
        # time interval specified
        assert l2norm < 1


if __name__ == "__main__":
    import argparse

    parser = argparse.ArgumentParser()
    parser.add_argument("--dim", default=2, type=int)
    parser.add_argument("--order", default=3, type=int)
    parser.add_argument("--visualize", action="store_true")
    parser.add_argument("--lazy", action="store_true",
                        help="switch to a lazy computation mode")

    args = parser.parse_args()

    logging.basicConfig(level=logging.INFO)
    main(cl.create_some_context,
         dim=args.dim,
         order=args.order,
         visualize=args.visualize,
         lazy=args.lazy)

# vim: foldmethod=marker<|MERGE_RESOLUTION|>--- conflicted
+++ resolved
@@ -31,17 +31,12 @@
 import pyopencl as cl
 import pyopencl.tools as cl_tools
 
-<<<<<<< HEAD
 from arraycontext import (
-    thaw,
+    thaw, freeze,
     with_container_arithmetic,
     dataclass_array_container
 )
-from grudge.array_context import PyOpenCLArrayContext
-=======
-from arraycontext import thaw, freeze
 from grudge.array_context import PytatoPyOpenCLArrayContext, PyOpenCLArrayContext
->>>>>>> 29e2256b
 
 from dataclasses import dataclass
 
