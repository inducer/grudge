--- conflicted
+++ resolved
@@ -31,15 +31,10 @@
 import pyopencl as cl
 import pyopencl.tools as cl_tools
 
-<<<<<<< HEAD
-from arraycontext import thaw
-from grudge.array_context import PyOpenCLArrayContext
+from arraycontext import thaw, freeze
+from grudge.array_context import PyOpenCLArrayContext, PytatoPyOpenCLArrayContext
 from grudge.grudge_array_context import (AutotuningArrayContext, 
     GrudgeArrayContext, ParameterFixingPyOpenCLArrayContext)
-=======
-from arraycontext import thaw, freeze
-from grudge.array_context import PytatoPyOpenCLArrayContext, PyOpenCLArrayContext
->>>>>>> 95561d0f
 
 from pytools.obj_array import flat_obj_array
 
@@ -150,27 +145,22 @@
 
 def main(ctx_factory, dim=2, order=3, visualize=False, lazy=False):
     cl_ctx = ctx_factory()
-<<<<<<< HEAD
     queue = cl.CommandQueue(cl_ctx, properties=cl.command_queue_properties.PROFILING_ENABLE)
-    #actx = ParameterFixingPyOpenCLArrayContext(
-    actx = AutotuningArrayContext(
-    #actx = GrudgeArrayContext(
-        queue,
-        allocator=cl_tools.MemoryPool(cl_tools.ImmediateAllocator(queue)),
-        force_device_scalars=True,
-    )
-=======
-    queue = cl.CommandQueue(cl_ctx)
-
     if lazy:
         actx = PytatoPyOpenCLArrayContext(queue)
     else:
-        actx = PyOpenCLArrayContext(
+        #actx = ParameterFixingPyOpenCLArrayContext(
+        actx = AutotuningArrayContext(
+        #actx = GrudgeArrayContext(
             queue,
             allocator=cl_tools.MemoryPool(cl_tools.ImmediateAllocator(queue)),
             force_device_scalars=True,
         )
->>>>>>> 95561d0f
+        #actx = PyOpenCLArrayContext(
+        #    queue,
+        #    allocator=cl_tools.MemoryPool(cl_tools.ImmediateAllocator(queue)),
+        #    force_device_scalars=True,
+        #)
 
     comm = MPI.COMM_WORLD
     num_parts = comm.Get_size()
@@ -224,17 +214,13 @@
     t = 0
     t_final = 3
     istep = 0
-<<<<<<< HEAD
     end_step = 10
-    while istep < end_step:#t < t_final:
-        fields = rk4_step(fields, t, dt, rhs)
-=======
+
     while t < t_final:
         if lazy:
             fields = thaw(freeze(fields, actx), actx)
 
         fields = rk4_step(fields, t, dt, compiled_rhs)
->>>>>>> 95561d0f
 
         l2norm = actx.to_numpy(op.norm(dcoll, fields[0], 2))
 
