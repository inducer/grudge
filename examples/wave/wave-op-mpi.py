--- conflicted
+++ resolved
@@ -335,14 +335,6 @@
         t += dt
         istep += 1
 
-<<<<<<< HEAD
-        # NOTE: These are here to ensure the solution is bounded for the
-        # time interval specified
-        print(f"NORM OF SOLUTION: {l2norm}")
-        assert l2norm < 1
-
-=======
->>>>>>> d4b21e0a
 
 if __name__ == "__main__":
     import argparse
