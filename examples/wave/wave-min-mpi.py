--- conflicted
+++ resolved
@@ -44,22 +44,6 @@
 import logging
 logger = logging.getLogger(__name__)
 
-
-<<<<<<< HEAD
-def main(ctx_factory, dim=2, order=4, visualize=False):
-    cl_ctx = cl.create_some_context()
-    queue = cl.CommandQueue(cl_ctx)
-    #actx = GrudgeArrayContext(queue)
-    actx = PyOpenCLArrayContext(
-        queue,
-        allocator=cl_tools.MemoryPool(cl_tools.ImmediateAllocator(queue)),
-        force_device_scalars=True,
-    )
-=======
-class WaveTag:
-    pass
-
->>>>>>> a72da5f5
 
 def main(ctx_factory, dim=2, order=4, visualize=False):
     comm = MPI.COMM_WORLD
