from __future__ import division, print_function

__copyright__ = "Copyright (C) 2020 Andreas Kloeckner"

__license__ = """
Permission is hereby granted, free of charge, to any person obtaining a copy
of this software and associated documentation files (the "Software"), to deal
in the Software without restriction, including without limitation the rights
to use, copy, modify, merge, publish, distribute, sublicense, and/or sell
copies of the Software, and to permit persons to whom the Software is
furnished to do so, subject to the following conditions:

The above copyright notice and this permission notice shall be included in
all copies or substantial portions of the Software.

THE SOFTWARE IS PROVIDED "AS IS", WITHOUT WARRANTY OF ANY KIND, EXPRESS OR
IMPLIED, INCLUDING BUT NOT LIMITED TO THE WARRANTIES OF MERCHANTABILITY,
FITNESS FOR A PARTICULAR PURPOSE AND NONINFRINGEMENT. IN NO EVENT SHALL THE
AUTHORS OR COPYRIGHT HOLDERS BE LIABLE FOR ANY CLAIM, DAMAGES OR OTHER
LIABILITY, WHETHER IN AN ACTION OF CONTRACT, TORT OR OTHERWISE, ARISING FROM,
OUT OF OR IN CONNECTION WITH THE SOFTWARE OR THE USE OR OTHER DEALINGS IN
THE SOFTWARE.
"""


import numpy as np
import numpy.linalg as la  # noqa
import pyopencl as cl

from pytools.obj_array import flat_obj_array, make_obj_array

from meshmode.array_context import PyOpenCLArrayContext
from meshmode.dof_array import thaw

<<<<<<< HEAD
from meshmode.mesh import BTAG_ALL, BTAG_NONE  # noqa

from grudge.eager import EagerDGDiscretization, interior_trace_pair
from grudge.shortcuts import make_visualizer
from grudge.symbolic.primitives import TracePair
=======
def interior_trace_pair(discr, vec):
    i = discr.project("vol", "int_faces", vec)
    e = with_object_array_or_scalar(
            lambda el: discr.opposite_face_connection()(el.queue, el),
            i)
    return TracePair("int_faces", i, e)
>>>>>>> 111ee46c


# {{{ wave equation bits

def wave_flux(discr, c, w_tpair):
    u = w_tpair[0]
    v = w_tpair[1:]

    normal = thaw(u.int.array_context, discr.normal(w_tpair.dd))

    def normal_times(scalar):
        # workaround for object array behavior
        return make_obj_array([ni*scalar for ni in normal])

    flux_weak = flat_obj_array(
            np.dot(v.avg, normal),
            normal_times(u.avg),
            )

    # upwind
    v_jump = np.dot(normal, v.int-v.ext)
    flux_weak -= flat_obj_array(
            0.5*(u.int-u.ext),
            0.5*normal_times(v_jump),
            )

    return discr.project(w_tpair.dd, "all_faces", c*flux_weak)


def wave_operator(discr, c, w):
    u = w[0]
    v = w[1:]

<<<<<<< HEAD
    dir_u = discr.interp("vol", BTAG_ALL, u)
    dir_v = discr.interp("vol", BTAG_ALL, v)
    dir_bval = flat_obj_array(dir_u, dir_v)
    dir_bc = flat_obj_array(-dir_u, dir_v)
=======
    dir_u = discr.project("vol", BTAG_ALL, u)
    dir_v = discr.project("vol", BTAG_ALL, v)
    dir_bval = join_fields(dir_u, dir_v)
    dir_bc = join_fields(-dir_u, dir_v)
>>>>>>> 111ee46c

    return (
            discr.inverse_mass(
                flat_obj_array(
                    c*discr.weak_div(v),
                    c*discr.weak_grad(u)
                    )
                -  # noqa: W504
                discr.face_mass(
                    wave_flux(discr, c=c, w_tpair=interior_trace_pair(discr, w))
                    + wave_flux(discr, c=c, w_tpair=TracePair(
                        BTAG_ALL, dir_bval, dir_bc))
                    ))
                )

# }}}


def rk4_step(y, t, h, f):
    k1 = f(t, y)
    k2 = f(t+h/2, y + h/2*k1)
    k3 = f(t+h/2, y + h/2*k2)
    k4 = f(t+h, y + h*k3)
    return y + h/6*(k1 + 2*k2 + 2*k3 + k4)


def bump(discr, actx, t=0):
    source_center = np.array([0.2, 0.35, 0.1])[:discr.dim]
    source_width = 0.05
    source_omega = 3

    nodes = thaw(actx, discr.nodes())
    center_dist = flat_obj_array([
        nodes[i] - source_center[i]
        for i in range(discr.dim)
        ])

    return (
        np.cos(source_omega*t)
        * actx.np.exp(
            -np.dot(center_dist, center_dist)
            / source_width**2))


def main():
    cl_ctx = cl.create_some_context()
    queue = cl.CommandQueue(cl_ctx)
    actx = PyOpenCLArrayContext(queue)

    dim = 2
    nel_1d = 16
    from meshmode.mesh.generation import generate_regular_rect_mesh
    mesh = generate_regular_rect_mesh(
            a=(-0.5,)*dim,
            b=(0.5,)*dim,
            n=(nel_1d,)*dim)

    order = 3

    if dim == 2:
        # no deep meaning here, just a fudge factor
        dt = 0.75/(nel_1d*order**2)
    elif dim == 3:
        # no deep meaning here, just a fudge factor
        dt = 0.45/(nel_1d*order**2)
    else:
        raise ValueError("don't have a stable time step guesstimate")

    print("%d elements" % mesh.nelements)

    discr = EagerDGDiscretization(actx, mesh, order=order)

    fields = flat_obj_array(
            bump(discr, actx),
            [discr.zeros(actx) for i in range(discr.dim)]
            )

    vis = make_visualizer(discr, discr.order+3 if dim == 2 else discr.order)

    def rhs(t, w):
        return wave_operator(discr, c=1, w=w)

    t = 0
    t_final = 3
    istep = 0
    while t < t_final:
        fields = rk4_step(fields, t, dt, rhs)

        if istep % 10 == 0:
            print(istep, t, discr.norm(fields[0]))
            vis.write_vtk_file("fld-wave-eager-%04d.vtu" % istep,
                    [
                        ("u", fields[0]),
                        ("v", fields[1:]),
                        ])

        t += dt
        istep += 1


if __name__ == "__main__":
    main()

# vim: foldmethod=marker<|MERGE_RESOLUTION|>--- conflicted
+++ resolved
@@ -32,20 +32,11 @@
 from meshmode.array_context import PyOpenCLArrayContext
 from meshmode.dof_array import thaw
 
-<<<<<<< HEAD
 from meshmode.mesh import BTAG_ALL, BTAG_NONE  # noqa
 
 from grudge.eager import EagerDGDiscretization, interior_trace_pair
 from grudge.shortcuts import make_visualizer
 from grudge.symbolic.primitives import TracePair
-=======
-def interior_trace_pair(discr, vec):
-    i = discr.project("vol", "int_faces", vec)
-    e = with_object_array_or_scalar(
-            lambda el: discr.opposite_face_connection()(el.queue, el),
-            i)
-    return TracePair("int_faces", i, e)
->>>>>>> 111ee46c
 
 
 # {{{ wave equation bits
@@ -79,17 +70,10 @@
     u = w[0]
     v = w[1:]
 
-<<<<<<< HEAD
-    dir_u = discr.interp("vol", BTAG_ALL, u)
-    dir_v = discr.interp("vol", BTAG_ALL, v)
+    dir_u = discr.project("vol", BTAG_ALL, u)
+    dir_v = discr.project("vol", BTAG_ALL, v)
     dir_bval = flat_obj_array(dir_u, dir_v)
     dir_bc = flat_obj_array(-dir_u, dir_v)
-=======
-    dir_u = discr.project("vol", BTAG_ALL, u)
-    dir_v = discr.project("vol", BTAG_ALL, v)
-    dir_bval = join_fields(dir_u, dir_v)
-    dir_bc = join_fields(-dir_u, dir_v)
->>>>>>> 111ee46c
 
     return (
             discr.inverse_mass(
