__copyright__ = "Copyright (C) 2020 Andreas Kloeckner"

__license__ = """
Permission is hereby granted, free of charge, to any person obtaining a copy
of this software and associated documentation files (the "Software"), to deal
in the Software without restriction, including without limitation the rights
to use, copy, modify, merge, publish, distribute, sublicense, and/or sell
copies of the Software, and to permit persons to whom the Software is
furnished to do so, subject to the following conditions:

The above copyright notice and this permission notice shall be included in
all copies or substantial portions of the Software.

THE SOFTWARE IS PROVIDED "AS IS", WITHOUT WARRANTY OF ANY KIND, EXPRESS OR
IMPLIED, INCLUDING BUT NOT LIMITED TO THE WARRANTIES OF MERCHANTABILITY,
FITNESS FOR A PARTICULAR PURPOSE AND NONINFRINGEMENT. IN NO EVENT SHALL THE
AUTHORS OR COPYRIGHT HOLDERS BE LIABLE FOR ANY CLAIM, DAMAGES OR OTHER
LIABILITY, WHETHER IN AN ACTION OF CONTRACT, TORT OR OTHERWISE, ARISING FROM,
OUT OF OR IN CONNECTION WITH THE SOFTWARE OR THE USE OR OTHER DEALINGS IN
THE SOFTWARE.
"""


import numpy as np
import numpy.linalg as la  # noqa
import pyopencl as cl

from pytools.obj_array import flat_obj_array

from grudge.grudge_array_context import GrudgeArrayContext, AutoTuningArrayContext
from meshmode.array_context import PyOpenCLArrayContext  # noqa F401
from meshmode.dof_array import thaw

from meshmode.mesh import BTAG_ALL, BTAG_NONE  # noqa

from grudge.discretization import DiscretizationCollection
import grudge.op as op
from grudge.shortcuts import make_visualizer
from grudge.symbolic.primitives import TracePair
from time import time

# {{{ wave equation bits

def wave_flux(dcoll, c, w_tpair):
    u = w_tpair[0]
    v = w_tpair[1:]

    normal = thaw(u.int.array_context, op.normal(dcoll, w_tpair.dd))

    flux_weak = flat_obj_array(
            np.dot(v.avg, normal),
            normal*u.avg,
            )

    # upwind
    flux_weak += flat_obj_array(
            0.5*(u.ext-u.int),
            0.5*normal*np.dot(normal, v.ext-v.int),
            )

    return op.project(dcoll, w_tpair.dd, "all_faces", c*flux_weak)

#'''
def wave_operator(discr, c, w):
    from pyopencl import MemoryError
    from pyopencl.array import Array
    try:

        u = w[0]
        v = w[1:]

        dir_u = op.project(discr, "vol", BTAG_ALL, u)
        dir_v = op.project(discr, "vol", BTAG_ALL, v)
        dir_bval = flat_obj_array(dir_u, dir_v)
        neg_dir_u = -dir_u; del dir_u
        dir_bc = flat_obj_array(neg_dir_u, dir_v)
        #print(discr._discr_scoped_subexpr_name_to_value.keys())
        div = op.weak_local_div(discr,v)

        #print(discr._discr_scoped_subexpr_name_to_value.keys())

        neg_c_div = (-c)*div; del div

        #print(discr._discr_scoped_subexpr_name_to_value.keys())
        grad = op.weak_local_grad(discr,u)

        neg_c_grad = (-c)*grad; del grad
        obj_array = flat_obj_array(neg_c_div, neg_c_grad)

        trace_pair1 = op.interior_trace_pair(discr, w)
        wave_flux1 = wave_flux(discr, c=c, w_tpair=trace_pair1)
        del trace_pair1

        trace_pair2 = TracePair(BTAG_ALL, interior=dir_bval, exterior=dir_bc)
        wave_flux2 = wave_flux(discr, c=c, w_tpair=trace_pair2)
        del trace_pair2
        del dir_bc
        del neg_dir_u
        del dir_v
        del dir_bval

        wave_flux_sum = wave_flux1 + wave_flux2;
        """
        print("####################")
        print(type(wave_flux_sum))
        for entry in wave_flux_sum:
            print(type(entry))
            print(entry._data.shape)
        """

        del wave_flux1
        del wave_flux2

        face_mass = op.face_mass(discr, wave_flux_sum)
        del wave_flux_sum

        inverse_arg = obj_array + face_mass
        """
        print("@@@@@@@@@@@@@@@@@@@@@")
        print(type(inverse_arg))
        for entry in inverse_arg:
            print(type(entry))
            print(type(entry._data))
            print(len(entry._data))
            print(entry._data[0].shape)
        exit()
        """

        del obj_array
        del face_mass
        del neg_c_div
        del neg_c_grad

        result = op.inverse_mass(discr,inverse_arg)
        del inverse_arg

        """
        # Original version
        dir_u = discr.project("vol", BTAG_ALL, u)
        dir_v = discr.project("vol", BTAG_ALL, v)
        dir_bval = flat_obj_array(dir_u, dir_v)
        dir_bc = flat_obj_array(-dir_u, dir_v)
     
        return (
                discr.inverse_mass(
                    flat_obj_array(
                        -c*discr.weak_div(v),
                        -c*discr.weak_grad(u)
                        )
                    +  # noqa: W504
                    discr.face_mass(
                        wave_flux(discr, c=c, w_tpair=op.interior_trace_pair(discr, w))
                        + wave_flux(discr, c=c, w_tpair=TracePair(
                            BTAG_ALL, interior=dir_bval, exterior=dir_bc))
                        ))
                    )
        """

        from time import sleep
        sleep(3)
        #print_allocated_arrays() 

        scoped = discr._discr_scoped_subexpr_name_to_value
        print(len(scoped.items()))
        print(scoped.keys())
        sum = 0
        for value in scoped.values():
            #print(type(value))
            if isinstance(value._data, tuple):
                for entry in value._data:
                    print(entry.shape)
                    sum += entry.shape[0]*entry.shape[1]*8
            else:
                print(value._data.shape)
                sum += value._data.shape[0]*value_data.shape[1]*8
        print(sum / 1e9)
        #exit()

    except MemoryError:
        for key, value in Array.alloc_dict.items():
            print("{} {}".format(key, value[1]/1e9))
            for entry in value[0]:
                print(entry)
            print()
        exit() 


    return (result)
#'''

"""
def wave_operator(dcoll, c, w):
    u = w[0]
    v = w[1:]

    dir_u = op.project(dcoll, "vol", BTAG_ALL, u)
    dir_v = op.project(dcoll, "vol", BTAG_ALL, v)
    dir_bval = flat_obj_array(dir_u, dir_v)
    dir_bc = flat_obj_array(-dir_u, dir_v)

    return (
            op.inverse_mass(dcoll,
                flat_obj_array(
                    -c*op.weak_local_div(dcoll, v),
                    -c*op.weak_local_grad(dcoll, u)
                    )
                +  # noqa: W504
                op.face_mass(dcoll,
                    wave_flux(dcoll, c=c, w_tpair=op.interior_trace_pair(dcoll, w))
                    + wave_flux(dcoll, c=c, w_tpair=TracePair(
                        BTAG_ALL, interior=dir_bval, exterior=dir_bc))
                    ))
                )
"""
# }}}


def rk4_step(y, t, h, f):
    k1 = f(t, y)
    kSum = k1
    h2k1 = (h/2)*k1
    del k1
    yph2k1 = y + h2k1
    del h2k1
    k2 = f(t+h/2, y + yph2k1)
    #k2 = f(t+h/2, y + h/2*k1)
    twok2 = 2*k2
    kSum = kSum + twok2
    del twok2
    h2k2 = (h/2)*k2
    del k2
    yph2k2 = y + h2k2
    k3 = f(t+h/2, yph2k2)
    #k3 = f(t+h/2, y + h/2*k2)
    twok3 = 2*k3
    kSum = kSum + twok3
    del twok3
    hk3 = h*k3
    del k3
    yphk3 = y + hk3
    del hk3
    k4 = f(t+h, yphk3)
    kSum = kSum + k4
    del k4
    h6kSum = (h/6)*kSum
    del kSum
    return y + h6kSum
    #return y + h/6*(k1 + 2*k2 + 2*k3 + k4)


def bump(actx, dcoll, t=0):
    source_center = np.array([0.2, 0.35, 0.1])[:dcoll.dim]
    source_width = 0.05
    source_omega = 3

    nodes = thaw(actx, op.nodes(dcoll))
    center_dist = flat_obj_array([
        nodes[i] - source_center[i]
        for i in range(dcoll.dim)
        ])

    return (
        np.cos(source_omega*t)
        * actx.np.exp(
            -np.dot(center_dist, center_dist)
            / source_width**2))


def main():
    cl_ctx = cl.create_some_context()
    queue = cl.CommandQueue(cl_ctx, properties=cl.command_queue_properties.PROFILING_ENABLE)
    from pyopencl.tools import ImmediateAllocator
    actx = AutoTuningArrayContext(queue, allocator=ImmediateAllocator(queue))
    from meshmode.mesh.generation import generate_regular_rect_mesh

<<<<<<< HEAD
    order = 6
=======
    dim = 3
    order = 7

    #nel_1d = 2**5
    #mesh = generate_regular_rect_mesh(
    #        coord_dtype=np.float64,
    #        a=(-0.5,)*dim,
    #        b=(0.5,)*dim,
    #        nelements_per_axis=(nel_1d,)*dim)
    #print(mesh.nelements)

    #exit()

    #target_num_points = 11010048
    #target_num_points = 9000000
    target_num_points = 6000000 # Order fails assertion with more than this
    order_points_mapping = {2:10, 3:20, 4:35, 5:56, 6:84, 7:120}


    cur_points = 0
    cur_points_old = 0
    nel_1d = 0
    mesh_old = None
    mesh = None
    while cur_points < target_num_points:
        print(cur_points)
        nel_1d += 1
        mesh_old = mesh
        mesh = generate_regular_rect_mesh(
                coord_dtype=np.float64,
                a=(-0.5,)*dim,
                b=(0.5,)*dim,
                nelements_per_axis=(nel_1d,)*dim)
        cur_points_old = cur_points
        cur_points = order_points_mapping[order]*mesh.nelements

    # Pick whichever is closer
    if (target_num_points - cur_points_old) < (cur_points - target_num_points):
        mesh = mesh_old
        nel_1d -= 1       

    print(mesh.nelements)
    #exit()

    #nel_1d = #2**5 # Order 6 runs out of memory with 2**5

    #for nel_1d in 2**np.arange(6,dtype=np.int32):
    #from meshmode.mesh.generation import generate_regular_rect_mesh
    #mesh = generate_regular_rect_mesh(
    #        coord_dtype=np.float64,
    #        a=(-0.5,)*dim,
    #        b=(0.5,)*dim,
    #        nelements_per_axis=(nel_1d,)*dim)

        #print("%d elements" % mesh.nelements)
    #print(mesh.nelements*np.array([10,20,35,56,84,120]))

    #exit()
>>>>>>> 1433f11b

    if dim == 2:
        # no deep meaning here, just a fudge factor
        dt = 0.7/(nel_1d*order**2)
    elif dim == 3:
        # no deep meaning here, just a fudge factor
        dt = 0.45/(nel_1d*order**2)
    else:
        raise ValueError("don't have a stable time step guesstimate")


    dcoll = DiscretizationCollection(actx, mesh, order=order)

    fields = flat_obj_array(
            bump(actx, dcoll),
            [dcoll.zeros(actx) for i in range(dcoll.dim)]
            )

    vis = make_visualizer(dcoll)

    for field in fields:
        print(field[0][0].shape)

    def rhs(t, w):
        return wave_operator(dcoll, c=1, w=w)

    t = 0
    t_final = (21)*dt
    istep = 0
    start = time()
    nsteps = 0

    nelements, ndofs = fields[0][0].shape
    npts = nelements*ndofs
    print(npts)
    #exit()

    while t < t_final:

        print(f"===========TIME STEP {istep}===========")
        fields = rk4_step(fields, t, dt, rhs)

        if istep % 100 == 0:
            print(f"step: {istep} t: {t} L2: {op.norm(dcoll, fields[0], 2)} "
                  f"sol max: {op.nodal_max(dcoll, 'vol', fields[0])}")
            vis.write_vtk_file("fld-wave-eager-%04d.vtu" % istep,
                    [
                        ("u", fields[0]),
                        ("v", fields[1:]),
                        ])

        print(f"===========END TIME STEP {istep}===========")
        istep += 1
        t = istep*dt
        nsteps += 1

        # Should compare against base version at some point
        #assert op.norm(dcoll, fields[0], 2) < 1
    end = time()
    diff = end - start
    nelements, ndofs = fields[0][0].shape
    npts = nelements*ndofs
    time_per_timestep_per_point = diff / nsteps / npts
    print(f"AVERAGE STEP TIME PER POINT: {time_per_timestep_per_point}")

if __name__ == "__main__":
    main()

# vim: foldmethod=marker<|MERGE_RESOLUTION|>--- conflicted
+++ resolved
@@ -273,9 +273,6 @@
     actx = AutoTuningArrayContext(queue, allocator=ImmediateAllocator(queue))
     from meshmode.mesh.generation import generate_regular_rect_mesh
 
-<<<<<<< HEAD
-    order = 6
-=======
     dim = 3
     order = 7
 
@@ -334,7 +331,6 @@
     #print(mesh.nelements*np.array([10,20,35,56,84,120]))
 
     #exit()
->>>>>>> 1433f11b
 
     if dim == 2:
         # no deep meaning here, just a fudge factor
