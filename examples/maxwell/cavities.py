"""Minimal example of a grudge driver."""

__copyright__ = """
Copyright (C) 2015 Andreas Kloeckner
Copyright (C) 2021 University of Illinois Board of Trustees
"""

__license__ = """
Permission is hereby granted, free of charge, to any person obtaining a copy
of this software and associated documentation files (the "Software"), to deal
in the Software without restriction, including without limitation the rights
to use, copy, modify, merge, publish, distribute, sublicense, and/or sell
copies of the Software, and to permit persons to whom the Software is
furnished to do so, subject to the following conditions:

The above copyright notice and this permission notice shall be included in
all copies or substantial portions of the Software.

THE SOFTWARE IS PROVIDED "AS IS", WITHOUT WARRANTY OF ANY KIND, EXPRESS OR
IMPLIED, INCLUDING BUT NOT LIMITED TO THE WARRANTIES OF MERCHANTABILITY,
FITNESS FOR A PARTICULAR PURPOSE AND NONINFRINGEMENT. IN NO EVENT SHALL THE
AUTHORS OR COPYRIGHT HOLDERS BE LIABLE FOR ANY CLAIM, DAMAGES OR OTHER
LIABILITY, WHETHER IN AN ACTION OF CONTRACT, TORT OR OTHERWISE, ARISING FROM,
OUT OF OR IN CONNECTION WITH THE SOFTWARE OR THE USE OR OTHER DEALINGS IN
THE SOFTWARE.
"""


import numpy as np
import pyopencl as cl
import pyopencl.tools as cl_tools

<<<<<<< HEAD
from grudge.grudge_array_context import GrudgeArrayContext
=======
from arraycontext import thaw
from grudge.array_context import PyOpenCLArrayContext
>>>>>>> 5143f74b

from grudge.shortcuts import set_up_rk4
from grudge import DiscretizationCollection

from grudge.models.em import get_rectangular_cavity_mode

import grudge.op as op

import logging
logger = logging.getLogger(__name__)


<<<<<<< HEAD
def main(dims, write_output=True, order=2):
    cl_ctx = cl.create_some_context()
    queue = cl.CommandQueue(cl_ctx)
    actx = GrudgeArrayContext(queue)
=======
def main(ctx_factory, dim=3, order=4, visualize=False):
    cl_ctx = ctx_factory()
    queue = cl.CommandQueue(cl_ctx)
    actx = PyOpenCLArrayContext(
        queue,
        allocator=cl_tools.MemoryPool(cl_tools.ImmediateAllocator(queue)),
        force_device_scalars=True,
    )
>>>>>>> 5143f74b

    from meshmode.mesh.generation import generate_regular_rect_mesh
    mesh = generate_regular_rect_mesh(
            a=(0.0,)*dim,
            b=(1.0,)*dim,
            nelements_per_axis=(4,)*dim)

    dcoll = DiscretizationCollection(actx, mesh, order=order)

    if 0:
        epsilon0 = 8.8541878176e-12  # C**2 / (N m**2)
        mu0 = 4*np.pi*1e-7  # N/A**2.
        epsilon = 1*epsilon0
        mu = 1*mu0
    else:
        epsilon = 1
        mu = 1

    from grudge.models.em import MaxwellOperator

    maxwell_operator = MaxwellOperator(
        dcoll,
        epsilon,
        mu,
        flux_type=0.5,
        dimensions=dim
    )

    def cavity_mode(x, t=0):
        if dim == 3:
            return get_rectangular_cavity_mode(actx, x, t, 1, (1, 2, 2))
        else:
            return get_rectangular_cavity_mode(actx, x, t, 1, (2, 3))

    fields = cavity_mode(thaw(dcoll.nodes(), actx), t=0)

    maxwell_operator.check_bc_coverage(mesh)

    def rhs(t, w):
        return maxwell_operator.operator(t, w)

    dt = maxwell_operator.estimate_rk4_timestep(actx, dcoll, fields=fields)

    dt_stepper = set_up_rk4("w", dt, fields, rhs)

    target_steps = 60
    final_t = dt * target_steps
    nsteps = int(final_t/dt) + 1

    logger.info("dt = %g nsteps = %d", dt, nsteps)

    from grudge.shortcuts import make_visualizer
    vis = make_visualizer(dcoll)

    step = 0

    def norm(u):
        return op.norm(dcoll, u, 2)

    e, h = maxwell_operator.split_eh(fields)

    if visualize:
        vis.write_vtk_file(
            f"fld-cavities-{step:04d}.vtu",
            [
                ("e", e),
                ("h", h),
            ]
        )

    for event in dt_stepper.run(t_end=final_t):
        if isinstance(event, dt_stepper.StateComputed):
            assert event.component_id == "w"

            step += 1
            e, h = maxwell_operator.split_eh(event.state_component)

            norm_e0 = actx.to_numpy(norm(u=e[0]))
            norm_e1 = actx.to_numpy(norm(u=e[1]))
            norm_h0 = actx.to_numpy(norm(u=h[0]))
            norm_h1 = actx.to_numpy(norm(u=h[1]))

            logger.info(
                "[%04d] t = %.5f |e0| = %.5e, |e1| = %.5e, |h0| = %.5e, |h1| = %.5e",
                step, event.t,
                norm_e0, norm_e1, norm_h0, norm_h1
            )

            if step % 10 == 0:
                if visualize:
                    vis.write_vtk_file(
                        f"fld-cavities-{step:04d}.vtu",
                        [
                            ("e", e),
                            ("h", h),
                        ]
                    )

            # NOTE: These are here to ensure the solution is bounded for the
            # time interval specified
            assert norm_e0 < 0.5
            assert norm_e1 < 0.5
            assert norm_h0 < 0.5
            assert norm_h1 < 0.5


if __name__ == "__main__":
    import argparse

    parser = argparse.ArgumentParser()
    parser.add_argument("--dim", default=3, type=int)
    parser.add_argument("--order", default=4, type=int)
    parser.add_argument("--visualize", action="store_true")
    args = parser.parse_args()

    logging.basicConfig(level=logging.INFO)
    main(cl.create_some_context,
         dim=args.dim,
         order=args.order,
         visualize=args.visualize)<|MERGE_RESOLUTION|>--- conflicted
+++ resolved
@@ -30,12 +30,9 @@
 import pyopencl as cl
 import pyopencl.tools as cl_tools
 
-<<<<<<< HEAD
 from grudge.grudge_array_context import GrudgeArrayContext
-=======
 from arraycontext import thaw
 from grudge.array_context import PyOpenCLArrayContext
->>>>>>> 5143f74b
 
 from grudge.shortcuts import set_up_rk4
 from grudge import DiscretizationCollection
@@ -48,21 +45,16 @@
 logger = logging.getLogger(__name__)
 
 
-<<<<<<< HEAD
-def main(dims, write_output=True, order=2):
-    cl_ctx = cl.create_some_context()
-    queue = cl.CommandQueue(cl_ctx)
-    actx = GrudgeArrayContext(queue)
-=======
 def main(ctx_factory, dim=3, order=4, visualize=False):
     cl_ctx = ctx_factory()
     queue = cl.CommandQueue(cl_ctx)
+
+    #actx = GrudgeArrayContext(queue)
     actx = PyOpenCLArrayContext(
         queue,
         allocator=cl_tools.MemoryPool(cl_tools.ImmediateAllocator(queue)),
         force_device_scalars=True,
     )
->>>>>>> 5143f74b
 
     from meshmode.mesh.generation import generate_regular_rect_mesh
     mesh = generate_regular_rect_mesh(
