__copyright__ = """
Copyright (C) 2015 Andreas Kloeckner
Copyright (C) 2021 University of Illinois Board of Trustees
"""

__license__ = """
Permission is hereby granted, free of charge, to any person obtaining a copy
of this software and associated documentation files (the "Software"), to deal
in the Software without restriction, including without limitation the rights
to use, copy, modify, merge, publish, distribute, sublicense, and/or sell
copies of the Software, and to permit persons to whom the Software is
furnished to do so, subject to the following conditions:

The above copyright notice and this permission notice shall be included in
all copies or substantial portions of the Software.

THE SOFTWARE IS PROVIDED "AS IS", WITHOUT WARRANTY OF ANY KIND, EXPRESS OR
IMPLIED, INCLUDING BUT NOT LIMITED TO THE WARRANTIES OF MERCHANTABILITY,
FITNESS FOR A PARTICULAR PURPOSE AND NONINFRINGEMENT. IN NO EVENT SHALL THE
AUTHORS OR COPYRIGHT HOLDERS BE LIABLE FOR ANY CLAIM, DAMAGES OR OTHER
LIABILITY, WHETHER IN AN ACTION OF CONTRACT, TORT OR OTHERWISE, ARISING FROM,
OUT OF OR IN CONNECTION WITH THE SOFTWARE OR THE USE OR OTHER DEALINGS IN
THE SOFTWARE.
"""


import numpy as np
import pyopencl as cl
import pyopencl.tools as cl_tools

<<<<<<< HEAD
from grudge.grudge_array_context import GrudgeArrayContext
from arraycontext import thaw
=======
>>>>>>> db6e6278
from grudge.array_context import PyOpenCLArrayContext

from grudge.shortcuts import set_up_rk4
from grudge import DiscretizationCollection

from grudge.models.em import get_rectangular_cavity_mode

import grudge.op as op

import logging
logger = logging.getLogger(__name__)


def main(ctx_factory, dim=3, order=4, visualize=False):
    cl_ctx = ctx_factory()
    queue = cl.CommandQueue(cl_ctx)

    #actx = GrudgeArrayContext(queue)
    actx = PyOpenCLArrayContext(
        queue,
        allocator=cl_tools.MemoryPool(cl_tools.ImmediateAllocator(queue)),
        force_device_scalars=True,
    )

    from meshmode.mesh.generation import generate_regular_rect_mesh
    mesh = generate_regular_rect_mesh(
            a=(0.0,)*dim,
            b=(1.0,)*dim,
            nelements_per_axis=(4,)*dim)

    dcoll = DiscretizationCollection(actx, mesh, order=order)

    if 0:
        epsilon0 = 8.8541878176e-12  # C**2 / (N m**2)
        mu0 = 4*np.pi*1e-7  # N/A**2.
        epsilon = 1*epsilon0
        mu = 1*mu0
    else:
        epsilon = 1
        mu = 1

    from grudge.models.em import MaxwellOperator

    maxwell_operator = MaxwellOperator(
        dcoll,
        epsilon,
        mu,
        flux_type=0.5,
        dimensions=dim
    )

    def cavity_mode(x, t=0):
        if dim == 3:
            return get_rectangular_cavity_mode(actx, x, t, 1, (1, 2, 2))
        else:
            return get_rectangular_cavity_mode(actx, x, t, 1, (2, 3))

    fields = cavity_mode(actx.thaw(dcoll.nodes()), t=0)

    maxwell_operator.check_bc_coverage(mesh)

    def rhs(t, w):
        return maxwell_operator.operator(t, w)

    dt = actx.to_numpy(
        maxwell_operator.estimate_rk4_timestep(actx, dcoll, fields=fields))

    dt_stepper = set_up_rk4("w", dt, fields, rhs)

    target_steps = 60
    final_t = dt * target_steps
    nsteps = int(final_t/dt) + 1

    logger.info("dt = %g nsteps = %d", dt, nsteps)

    from grudge.shortcuts import make_visualizer
    vis = make_visualizer(dcoll)

    step = 0

    def norm(u):
        return op.norm(dcoll, u, 2)

    e, h = maxwell_operator.split_eh(fields)

    if visualize:
        vis.write_vtk_file(
            f"fld-cavities-{step:04d}.vtu",
            [
                ("e", e),
                ("h", h),
            ]
        )

    for event in dt_stepper.run(t_end=final_t):
        if isinstance(event, dt_stepper.StateComputed):
            assert event.component_id == "w"

            step += 1
            e, h = maxwell_operator.split_eh(event.state_component)

            norm_e0 = actx.to_numpy(norm(u=e[0]))
            norm_e1 = actx.to_numpy(norm(u=e[1]))
            norm_h0 = actx.to_numpy(norm(u=h[0]))
            norm_h1 = actx.to_numpy(norm(u=h[1]))

            logger.info(
                "[%04d] t = %.5f |e0| = %.5e, |e1| = %.5e, |h0| = %.5e, |h1| = %.5e",
                step, event.t,
                norm_e0, norm_e1, norm_h0, norm_h1
            )

            if step % 10 == 0:
                if visualize:
                    vis.write_vtk_file(
                        f"fld-cavities-{step:04d}.vtu",
                        [
                            ("e", e),
                            ("h", h),
                        ]
                    )

            # NOTE: These are here to ensure the solution is bounded for the
            # time interval specified
            assert norm_e0 < 0.5
            assert norm_e1 < 0.5
            assert norm_h0 < 0.5
            assert norm_h1 < 0.5


if __name__ == "__main__":
    import argparse

    parser = argparse.ArgumentParser()
    parser.add_argument("--dim", default=3, type=int)
    parser.add_argument("--order", default=4, type=int)
    parser.add_argument("--visualize", action="store_true")
    args = parser.parse_args()

    logging.basicConfig(level=logging.INFO)
    main(cl.create_some_context,
         dim=args.dim,
         order=args.order,
         visualize=args.visualize)<|MERGE_RESOLUTION|>--- conflicted
+++ resolved
@@ -28,11 +28,6 @@
 import pyopencl as cl
 import pyopencl.tools as cl_tools
 
-<<<<<<< HEAD
-from grudge.grudge_array_context import GrudgeArrayContext
-from arraycontext import thaw
-=======
->>>>>>> db6e6278
 from grudge.array_context import PyOpenCLArrayContext
 
 from grudge.shortcuts import set_up_rk4
@@ -50,7 +45,6 @@
     cl_ctx = ctx_factory()
     queue = cl.CommandQueue(cl_ctx)
 
-    #actx = GrudgeArrayContext(queue)
     actx = PyOpenCLArrayContext(
         queue,
         allocator=cl_tools.MemoryPool(cl_tools.ImmediateAllocator(queue)),
