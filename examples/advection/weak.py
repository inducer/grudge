__copyright__ = """
Copyright (C) 2007 Andreas Kloeckner
Copyright (C) 2021 University of Illinois Board of Trustees
"""

__license__ = """
Permission is hereby granted, free of charge, to any person obtaining a copy
of this software and associated documentation files (the "Software"), to deal
in the Software without restriction, including without limitation the rights
to use, copy, modify, merge, publish, distribute, sublicense, and/or sell
copies of the Software, and to permit persons to whom the Software is
furnished to do so, subject to the following conditions:

The above copyright notice and this permission notice shall be included in
all copies or substantial portions of the Software.

THE SOFTWARE IS PROVIDED "AS IS", WITHOUT WARRANTY OF ANY KIND, EXPRESS OR
IMPLIED, INCLUDING BUT NOT LIMITED TO THE WARRANTIES OF MERCHANTABILITY,
FITNESS FOR A PARTICULAR PURPOSE AND NONINFRINGEMENT. IN NO EVENT SHALL THE
AUTHORS OR COPYRIGHT HOLDERS BE LIABLE FOR ANY CLAIM, DAMAGES OR OTHER
LIABILITY, WHETHER IN AN ACTION OF CONTRACT, TORT OR OTHERWISE, ARISING FROM,
OUT OF OR IN CONNECTION WITH THE SOFTWARE OR THE USE OR OTHER DEALINGS IN
THE SOFTWARE.
"""

import os
import numpy as np
import numpy.linalg as la

import pyopencl as cl
import pyopencl.tools as cl_tools

<<<<<<< HEAD
from grudge.grudge_array_context import GrudgeArrayContext
from arraycontext import thaw
=======
>>>>>>> db6e6278
from grudge.array_context import PyOpenCLArrayContext

from meshmode.dof_array import flatten
from meshmode.mesh import BTAG_ALL

import grudge.dof_desc as dof_desc
import grudge.op as op

import logging
logger = logging.getLogger(__name__)


# {{{ plotting (keep in sync with `var-velocity.py`)

class Plotter:
    def __init__(self, actx, dcoll, order, visualize=True, ylim=None):
        self.actx = actx
        self.dim = dcoll.ambient_dim

        self.visualize = visualize
        if not self.visualize:
            return

        if self.dim == 1:
            import matplotlib.pyplot as pt
            self.fig = pt.figure(figsize=(8, 8), dpi=300)
            self.ylim = ylim

            volume_discr = dcoll.discr_from_dd(dof_desc.DD_VOLUME)
            self.x = actx.to_numpy(flatten(actx.thaw(volume_discr.nodes()[0])))
        else:
            from grudge.shortcuts import make_visualizer
            self.vis = make_visualizer(dcoll)

    def __call__(self, evt, basename, overwrite=True):
        if not self.visualize:
            return

        if self.dim == 1:
            u = self.actx.to_numpy(flatten(evt.state_component))

            filename = "%s.png" % basename
            if not overwrite and os.path.exists(filename):
                from meshmode import FileExistsError
                raise FileExistsError("output file '%s' already exists" % filename)

            ax = self.fig.gca()
            ax.plot(self.x, u, "-")
            ax.plot(self.x, u, "k.")
            if self.ylim is not None:
                ax.set_ylim(self.ylim)

            ax.set_xlabel("$x$")
            ax.set_ylabel("$u$")
            ax.set_title(f"t = {evt.t:.2f}")

            self.fig.savefig(filename)
            self.fig.clf()
        else:
            self.vis.write_vtk_file("%s.vtu" % basename, [
                ("u", evt.state_component)
                ], overwrite=overwrite)

# }}}


def main(ctx_factory, dim=2, order=4, visualize=False):
    cl_ctx = ctx_factory()
    queue = cl.CommandQueue(cl_ctx)
    actx = GrudgeArrayContext(
        queue,
        allocator=cl_tools.MemoryPool(cl_tools.ImmediateAllocator(queue)),
        force_device_scalars=True,
    )

    # {{{ parameters

    # domain [-d/2, d/2]^dim
    d = 1.0
    # number of points in each dimension
    npoints = 20

    # final time
    final_time = 1.0

    # velocity field
    c = np.array([0.5] * dim)
    norm_c = la.norm(c)

    # flux
    flux_type = "central"

    # }}}

    # {{{ discretization

    from meshmode.mesh.generation import generate_box_mesh
    mesh = generate_box_mesh(
            [np.linspace(-d/2, d/2, npoints) for _ in range(dim)],
            order=order)

    from grudge import DiscretizationCollection

    dcoll = DiscretizationCollection(actx, mesh, order=order)

    # }}}

    # {{{ weak advection operator

    def f(x):
        return actx.np.sin(3 * x)

    def u_analytic(x, t=0):
        return f(-np.dot(c, x) / norm_c + t * norm_c)

    from grudge.models.advection import WeakAdvectionOperator

    adv_operator = WeakAdvectionOperator(
        dcoll,
        c,
        inflow_u=lambda t: u_analytic(
            actx.thaw(dcoll.nodes(dd=BTAG_ALL)),
            t=t
        ),
        flux_type=flux_type
    )

    nodes = actx.thaw(dcoll.nodes())
    u = u_analytic(nodes, t=0)

    def rhs(t, u):
        return adv_operator.operator(t, u)

    dt = actx.to_numpy(adv_operator.estimate_rk4_timestep(actx, dcoll, fields=u))

    logger.info("Timestep size: %g", dt)

    # }}}

    # {{{ time stepping

    from grudge.shortcuts import set_up_rk4
    dt_stepper = set_up_rk4("u", dt, u, rhs)
    plot = Plotter(actx, dcoll, order, visualize=visualize,
            ylim=[-1.1, 1.1])

    step = 0
    norm_u = 0.0
    for event in dt_stepper.run(t_end=final_time):
        if not isinstance(event, dt_stepper.StateComputed):
            continue

        if step % 10 == 0:
            norm_u = actx.to_numpy(op.norm(dcoll, event.state_component, 2))
            plot(event, "fld-weak-%04d" % step)

        step += 1
        logger.info("[%04d] t = %.5f |u| = %.5e", step, event.t, norm_u)

        # NOTE: These are here to ensure the solution is bounded for the
        # time interval specified
        assert norm_u < 1

    # }}}


if __name__ == "__main__":
    import argparse

    parser = argparse.ArgumentParser()
    parser.add_argument("--dim", default=2, type=int)
    parser.add_argument("--order", default=4, type=int)
    parser.add_argument("--visualize", action="store_true")
    args = parser.parse_args()

    logging.basicConfig(level=logging.INFO)
    main(cl.create_some_context,
         dim=args.dim,
         order=args.order,
         visualize=args.visualize)<|MERGE_RESOLUTION|>--- conflicted
+++ resolved
@@ -30,11 +30,6 @@
 import pyopencl as cl
 import pyopencl.tools as cl_tools
 
-<<<<<<< HEAD
-from grudge.grudge_array_context import GrudgeArrayContext
-from arraycontext import thaw
-=======
->>>>>>> db6e6278
 from grudge.array_context import PyOpenCLArrayContext
 
 from meshmode.dof_array import flatten
