--- conflicted
+++ resolved
@@ -26,13 +26,9 @@
 
 import pyopencl as cl
 
-<<<<<<< HEAD
 #from meshmode.array_context import PyOpenCLArrayContext
 from grudge.grudge_array_context import GrudgeArrayContext
-=======
-from meshmode.array_context import PyOpenCLArrayContext
 from meshmode.dof_array import thaw, flatten
->>>>>>> b7ab4f62
 
 from grudge import bind, sym
 
