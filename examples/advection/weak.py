--- conflicted
+++ resolved
@@ -24,17 +24,12 @@
 
 import logging
 
-<<<<<<< HEAD
-def main(write_output=True, order=4):
-    cl_ctx = cl.create_some_context()
-=======
 logger = logging.getLogger(__name__)
 logging.basicConfig(level=logging.INFO)
 
 
 def main(ctx_factory, dim=2, order=4, visualize=True):
     cl_ctx = ctx_factory()
->>>>>>> 3a30449b
     queue = cl.CommandQueue(cl_ctx)
 
     # {{{ parameters
@@ -56,18 +51,12 @@
     # flux
     flux_type = "central"
 
-<<<<<<< HEAD
-    from meshmode.mesh.generation import generate_regular_rect_mesh
-    mesh = generate_regular_rect_mesh(a=(-0.5, -0.5), b=(0.5, 0.5),
-            n=(20, 20), order=order)
-=======
     # compute number of steps
     dt = dt_factor * h / order**2
     nsteps = int(final_time // dt) + 1
     dt = final_time/nsteps + 1.0e-15
 
     # }}}
->>>>>>> 3a30449b
 
     # {{{ discretization
 
@@ -76,12 +65,6 @@
             [np.linspace(-d/2, d/2, npoints) for _ in range(dim)],
             order=order)
 
-<<<<<<< HEAD
-    c = np.array([0.1, 0.1])
-    norm_c = la.norm(c)
-
-    flux_type = "central"
-=======
     from grudge import DGDiscretizationWithBoundaries
     discr = DGDiscretizationWithBoundaries(cl_ctx, mesh, order=order)
     volume_discr = discr.discr_from_dd(sym.DD_VOLUME)
@@ -89,7 +72,6 @@
     # }}}
 
     # {{{ solve advection
->>>>>>> 3a30449b
 
     def f(x):
         return sym.sin(3 * x)
@@ -100,11 +82,6 @@
         return f(-np.dot(c, x) / norm_c + t * norm_c)
 
     from grudge.models.advection import WeakAdvectionOperator
-<<<<<<< HEAD
-
-    discr = DGDiscretizationWithBoundaries(cl_ctx, mesh, order=order)
-=======
->>>>>>> 3a30449b
     op = WeakAdvectionOperator(c,
         inflow_u=u_analytic(sym.nodes(dim, sym.BTAG_ALL)),
         flux_type=flux_type)
@@ -115,34 +92,6 @@
     def rhs(t, u):
         return bound_op(queue, t=t, u=u)
 
-<<<<<<< HEAD
-    final_time = 0.3
-
-    dt = dt_factor * h/order**2
-    nsteps = (final_time // dt) + 1
-    dt = final_time/nsteps + 1e-15
-
-    from grudge.shortcuts import set_up_rk4
-    dt_stepper = set_up_rk4("u", dt, u, rhs)
-
-    from grudge.shortcuts import make_visualizer
-    vis = make_visualizer(discr, vis_order=order)
-
-    step = 0
-
-    for event in dt_stepper.run(t_end=final_time):
-        if isinstance(event, dt_stepper.StateComputed):
-
-            step += 1
-
-            #print(step, event.t, norm(queue, u=event.state_component[0]))
-            vis.write_vtk_file("fld-weak-%04d.vtu" % step,
-                    [("u", event.state_component)])
-
-
-if __name__ == "__main__":
-    main()
-=======
     from grudge.shortcuts import set_up_rk4
     dt_stepper = set_up_rk4("u", dt, u, rhs)
 
@@ -195,5 +144,4 @@
     args = parser.parse_args()
 
     main(cl.create_some_context,
-            dim=args.dim)
->>>>>>> 3a30449b
+            dim=args.dim)