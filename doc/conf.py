--- conflicted
+++ resolved
@@ -119,9 +119,4 @@
     "https://documen.tician.de/meshmode/": None,
     "https://documen.tician.de/loopy/": None,
     }
-<<<<<<< HEAD
-autoclass_content = "class"
-autodoc_typehints = "description"
-=======
-autoclass_content = "class"
->>>>>>> 469e2452
+autoclass_content = "class"